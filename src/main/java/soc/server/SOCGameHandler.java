/**
 * Java Settlers - An online multiplayer version of the game Settlers of Catan
 * This file Copyright (C) 2013-2018 Jeremy D Monin <jeremy@nand.net>.
 * Contents were formerly part of SOCServer.java;
 * portions of this file Copyright (C) 2003  Robert S. Thomas <thomas@infolab.northwestern.edu>
 * Portions of this file Copyright (C) 2012 Paul Bilnoski <paul@bilnoski.net>
 * Portions of this file Copyright (C) 2017 Ruud Poutsma <rtimon@gmail.com>
 *
 * This program is free software; you can redistribute it and/or
 * modify it under the terms of the GNU General Public License
 * as published by the Free Software Foundation; either version 3
 * of the License, or (at your option) any later version.
 *
 * This program is distributed in the hope that it will be useful,
 * but WITHOUT ANY WARRANTY; without even the implied warranty of
 * MERCHANTABILITY or FITNESS FOR A PARTICULAR PURPOSE.  See the
 * GNU General Public License for more details.
 *
 * You should have received a copy of the GNU General Public License
 * along with this program.  If not, see <http://www.gnu.org/licenses/>.
 *
 * The maintainer of this program can be reached at jsettlers@nand.net
 **/
package soc.server;

import java.text.DateFormat;
import java.text.MessageFormat;
import java.util.ArrayList;
import java.util.Arrays;
import java.util.Date;
import java.util.Enumeration;
import java.util.HashMap;
import java.util.HashSet;
import java.util.Hashtable;
import java.util.Iterator;
import java.util.List;
import java.util.Map;
import java.util.NoSuchElementException;
import java.util.Set;
import java.util.StringTokenizer;
import java.util.Vector;

import soc.debug.D;
import soc.game.*;
import soc.message.SOCBoardLayout;
import soc.message.SOCBoardLayout2;
import soc.message.SOCBotJoinGameRequest;
import soc.message.SOCCancelBuildRequest;
import soc.message.SOCChangeFace;
import soc.message.SOCChoosePlayerRequest;
import soc.message.SOCClearOffer;
import soc.message.SOCDebugFreePlace;
import soc.message.SOCDevCardAction;
import soc.message.SOCDevCardCount;
import soc.message.SOCDiceResult;
import soc.message.SOCDiscard;
import soc.message.SOCDiscardRequest;
import soc.message.SOCFirstPlayer;
import soc.message.SOCGameElements;
import soc.message.SOCGameMembers;
import soc.message.SOCGameServerText;
import soc.message.SOCGameState;
import soc.message.SOCGameStats;
import soc.message.SOCInventoryItemAction;
import soc.message.SOCJoinGame;
import soc.message.SOCJoinGameAuth;
import soc.message.SOCKeyedMessage;
import soc.message.SOCLocalizedStrings;
import soc.message.SOCLargestArmy;
import soc.message.SOCLastSettlement;
import soc.message.SOCLeaveGame;
import soc.message.SOCLongestRoad;
import soc.message.SOCMessage;
import soc.message.SOCMovePiece;
import soc.message.SOCMoveRobber;
import soc.message.SOCPieceValue;
import soc.message.SOCPlayerElement;
import soc.message.SOCPlayerElements;
import soc.message.SOCPlayerStats;
import soc.message.SOCPotentialSettlements;
import soc.message.SOCPutPiece;
import soc.message.SOCResetBoardReject;
import soc.message.SOCRevealFogHex;
import soc.message.SOCRollDice;
import soc.message.SOCRollDicePrompt;
import soc.message.SOCSVPTextMessage;
import soc.message.SOCScenarioInfo;
import soc.message.SOCSetPlayedDevCard;
import soc.message.SOCSetSeatLock;
import soc.message.SOCSetSpecialItem;
import soc.message.SOCSetTurn;
import soc.message.SOCSimpleAction;
import soc.message.SOCSimpleRequest;
import soc.message.SOCSitDown;
import soc.message.SOCStartGame;
import soc.message.SOCStatusMessage;
import soc.message.SOCTurn;
import soc.proto.Data;
import soc.server.genericServer.Connection;
import soc.util.IntPair;
import soc.util.SOCGameList;
import soc.util.Version;

/**
 * Server class to handle game-specific actions and messages for the SoC game type.
 * Clients' inbound messages are received by {@link SOCGameMessageHandler}, which
 * calls this game handler for frequently used game logic and response methods.
 * Use {@link #getMessageHandler()} to obtain the game handler's message handler.
 *<P>
 * Before v2.0.00, these methods and fields were part of {@link SOCServer}.
 * So, some may have {@code @since} javadoc labels with versions older than 2.0.00.
 *
 * @author Jeremy D Monin &lt;jeremy@nand.net&gt;
 * @since 2.0.00
 */
public class SOCGameHandler extends GameHandler
    implements SOCScenarioEventListener
{
    /**
     * Force robot to end their turn after this much inactivity,
     * while they've made a trade offer. Default is 60 seconds.
     *<P>
     * This field was originally in SOCServer, moved in v2.0.00.
     * @see SOCServer#ROBOT_FORCE_ENDTURN_SECONDS
     * @see SOCServer#checkForExpiredTurns(long)
     * @since 1.1.11
     */
    public static int ROBOT_FORCE_ENDTURN_TRADEOFFER_SECONDS = 60;

    /**
     * Used by {@link #SOC_DEBUG_COMMANDS_HELP}, etc.
     * @see #DEBUG_COMMANDS_HELP_PLAYER
     */
    private static final String DEBUG_COMMANDS_HELP_RSRCS
        = "rsrcs: #cl #or #sh #wh #wo player";

    /**
     * Used by {@link #SOC_DEBUG_COMMANDS_HELP}, etc.
     * @see #DEBUG_COMMANDS_HELP_PLAYER
     */
    private static final String DEBUG_COMMANDS_HELP_DEV
        = "dev: #typ player";

    /**
     * Debug help: player name or number. Used by {@link #SOC_DEBUG_COMMANDS_HELP}, etc.
     * @since 1.1.20
     */
    private static final String DEBUG_COMMANDS_HELP_PLAYER
        = "'Player' is a player name or #number (upper-left is #0, increasing clockwise)";

    /**
     * Debug help: 1-line summary of dev card types, from {@link SOCDevCardConstants}.
     * @see #SOC_DEBUG_COMMANDS_HELP
     * @since 1.1.17
     */
    private static final String DEBUG_COMMANDS_HELP_DEV_TYPES =
        "### 1:road  2:year of plenty  3:mono  4:gov  5:market  6:univ  7:temple  8:chapel  9:soldier";

    /**
     * Used by {@link #SOC_DEBUG_COMMANDS_HELP}, etc. Used with {@link SOCGame#debugFreePlacement}.
     */
    private static final String DEBUG_CMD_FREEPLACEMENT = "*FREEPLACE*";

    /**
     * Debug command prefix for scenario-related debugging. Used with
     * {@link #processDebugCommand_scenario(Connection, String, String)}.
     * @since 2.0.00
     */
    private static final String DEBUG_CMD_PFX_SCENARIO = "*SCEN* ";

    /**
     * Debug help text to place at the end of {@link SOCServer#DEBUG_COMMANDS_HELP} via {@link #getDebugCommandsHelp()}.
     */
    private static final String[] SOC_DEBUG_COMMANDS_HELP =
        {
        DEBUG_CMD_FREEPLACEMENT + " 1 or 0  Start or end 'Free Placement' mode",
        "--- Debug Resources ---",
        DEBUG_COMMANDS_HELP_RSRCS,
        "Example  rsrcs: 0 3 0 2 0 Myname  or  rsrcs: 0 3 0 2 0 #3",
        DEBUG_COMMANDS_HELP_DEV,
        "Example  dev: 2 Myname   or  dev: 2 #3",
        DEBUG_COMMANDS_HELP_PLAYER,
        "Development card types are:",  // see SOCDevCardConstants
        "1 road-building",
        "2 year of plenty",
        "3 monopoly",
        "4 governors house",
        "5 market",
        "6 university",
        "7 temple",
        "8 chapel",
        "9 robber",
        "--- Scenario Debugging ---",  // see processDebugCommand_scenario(..)
        "For SC_FTRI: *scen* giveport #typenum #placeflag player",
        };

    /**
     * The 5 resource types, for sending {@link SOCPlayerElements}:
     * {@link SOCPlayerElement#CLAY}, ORE, SHEEP, WHEAT, {@link SOCPlayerElement#WOOD}.
     * @see #ELEM_RESOURCES_WITH_UNKNOWN
     * @since 2.0.00
     */
    public static final int[] ELEM_RESOURCES =
        {SOCPlayerElement.CLAY, SOCPlayerElement.ORE, SOCPlayerElement.SHEEP,
         SOCPlayerElement.WHEAT, SOCPlayerElement.WOOD};

    /**
     * The 5 resource types plus Unknown, for sending {@link SOCPlayerElements}:
     * {@link SOCPlayerElement#CLAY}, ORE, SHEEP, WHEAT, {@link SOCPlayerElement#WOOD},
     * {@link SOCPlayerElement#UNKNOWN}.
     * @see #ELEM_RESOURCES
     * @since 2.0.00
     */
    public static final int[] ELEM_RESOURCES_WITH_UNKNOWN =
        {SOCPlayerElement.CLAY, SOCPlayerElement.ORE, SOCPlayerElement.SHEEP,
         SOCPlayerElement.WHEAT, SOCPlayerElement.WOOD, SOCPlayerElement.UNKNOWN};

    /**
     * Classic board piece type elements, for sending {@link SOCPlayerElements}:
     * {@link #ELEM_PIECETYPES_SEA} without {@link SOCPlayerElement#SHIPS}.
     * @since 2.0.00
     */
    private static final int[] ELEM_PIECETYPES_CLASSIC =
        { SOCPlayerElement.ROADS, SOCPlayerElement.SETTLEMENTS, SOCPlayerElement.CITIES };

    /**
     * Sea board piece type elements, for sending {@link SOCPlayerElements}:
     * {@link #ELEM_PIECETYPES_CLASSIC} plus {@link SOCPlayerElement#SHIPS}.
     * @since 2.0.00
     */
    private static final int[] ELEM_PIECETYPES_SEA =
        { SOCPlayerElement.ROADS, SOCPlayerElement.SETTLEMENTS, SOCPlayerElement.CITIES, SOCPlayerElement.SHIPS };

    /**
     * For {@link #joinGame}; element types for last Settlement node, unknown resources,
     * {@link SOCPlayerElement#NUMKNIGHTS}, and classic piece types, for sending {@link SOCPlayerElements}:
     * {@link #ELEM_JOINGAME_WITH_PIECETYPES_SEA} without {@link SOCPlayerElement#SHIPS}.
     * @since 2.0.00
     */
    private static final int[] ELEM_JOINGAME_WITH_PIECETYPES_CLASSIC =
        { SOCPlayerElement.LAST_SETTLEMENT_NODE, SOCPlayerElement.UNKNOWN, SOCPlayerElement.NUMKNIGHTS,
          SOCPlayerElement.ROADS, SOCPlayerElement.SETTLEMENTS, SOCPlayerElement.CITIES };

    /**
     * For {@link #joinGame}; element types for last Settlement node, unknown resources,
     * {@link SOCPlayerElement#NUMKNIGHTS}, and classic piece types, for sending {@link SOCPlayerElements}:
     * {@link #ELEM_JOINGAME_WITH_PIECETYPES_CLASSIC} plus {@link SOCPlayerElement#SHIPS}.
     * @since 2.0.00
     */
    private static final int[] ELEM_JOINGAME_WITH_PIECETYPES_SEA =
        { SOCPlayerElement.LAST_SETTLEMENT_NODE, SOCPlayerElement.UNKNOWN, SOCPlayerElement.NUMKNIGHTS,
          SOCPlayerElement.ROADS, SOCPlayerElement.SETTLEMENTS, SOCPlayerElement.CITIES, SOCPlayerElement.SHIPS };

    /**
     * For {@link #joinGame}; {@link SOCGameElements} types for number of development cards,
     * number of rounds played, and player numbers for first player, longest road, largest army.
     * @since 2.0.00
     */
    private static final int[] ELEM_JOINGAME_DEVCARDS_ROUNDS_PLNUMS_FIRST_LONGEST_LARGEST =
        { SOCGameElements.DEV_CARD_COUNT, SOCGameElements.ROUND_COUNT, SOCGameElements.FIRST_PLAYER,
          SOCGameElements.LONGEST_ROAD_PLAYER, SOCGameElements.LARGEST_ARMY_PLAYER };

    /**
     * Game message handler for {@link SOCGameHandler}, shared by all game instances of this type.
     * @since 2.0.00
     */
    private final SOCGameMessageHandler gameMessageHandler;

    public SOCGameHandler(final SOCServer server)
    {
        super(server);
        gameMessageHandler = new SOCGameMessageHandler(server, this);
    }

    // javadoc inherited from GameHandler
    public GameMessageHandler getMessageHandler()
    {
        return gameMessageHandler;
    }

    // javadoc inherited from GameHandler
    public boolean processDebugCommand(Connection debugCli, String gaName, final String dcmd, final String dcmdU)
    {
        if (dcmdU.startsWith("RSRCS:"))
        {
            SOCGame ga = srv.getGame(gaName);
            if (ga != null)
                debugGiveResources(debugCli, dcmd, ga);
            return true;
        }
        else if (dcmdU.startsWith("DEV:"))
        {
            SOCGame ga = srv.getGame(gaName);
            if (ga != null)
                debugGiveDevCard(debugCli, dcmd, ga);
            return true;
        }
        else if (dcmd.charAt(0) != '*')
        {
            return false;
        }

        if (dcmdU.startsWith(DEBUG_CMD_FREEPLACEMENT))
        {
            processDebugCommand_freePlace(debugCli, gaName, dcmd.substring(DEBUG_CMD_FREEPLACEMENT.length()).trim());
            return true;
        } else if (dcmdU.startsWith(DEBUG_CMD_PFX_SCENARIO))
        {
            processDebugCommand_scenario(debugCli, gaName, dcmd.substring(DEBUG_CMD_PFX_SCENARIO.length()).trim());
            return true;
        } else {
            return false;
        }
    }

    // javadoc inherited from GameHandler
    public final String[] getDebugCommandsHelp()
    {
        return SOC_DEBUG_COMMANDS_HELP;
    }

    /**
     * Process the <tt>*FREEPLACE*</tt> Free Placement debug command.
     * Can turn it off at any time, but can only turn it on during
     * your own turn after rolling (during game state {@link SOCGame#PLAY1}).
     * @param c   Connection (client) sending this message
     * @param gaName  Game to which this applies
     * @param arg  1 or 0, to turn on or off, or empty string or
     *    null to print current value
     * @since 1.1.12
     */
    final void processDebugCommand_freePlace
        (Connection c, final String gaName, final String arg)
    {
        SOCGame ga = srv.gameList.getGameData(gaName);
        if (ga == null)
            return;

        final boolean wasInitial = ga.isInitialPlacement();
        final boolean ppValue = ga.isDebugFreePlacement();
        final boolean ppWanted;
        if ((arg == null) || (arg.length() == 0))
            ppWanted = ppValue;
        else
            ppWanted = arg.equals("1");

        if (ppValue != ppWanted)
        {
            if (! ppWanted)
            {
                try
                {
                    ga.setDebugFreePlacement(false);
                }
                catch (IllegalStateException e)
                {
                    if (wasInitial)
                    {
                        srv.messageToPlayer
                          (c, gaName, "* To exit this debug mode, all players must have either");
                        srv.messageToPlayer
                          (c, gaName, "  1 settlement and 1 road, or all must have at least 2 of each.");
                    } else {
                        srv.messageToPlayer
                          (c, gaName, "* Could not exit this debug mode: " + e.getMessage());
                    }
                    return;  // <--- early return ---
                }
            } else {
                if (c.getVersion() < SOCDebugFreePlace.VERSION_FOR_DEBUGFREEPLACE)
                {
                    srv.messageToPlayer
                        (c, gaName, "* Requires client version "
                         + Version.version(SOCDebugFreePlace.VERSION_FOR_DEBUGFREEPLACE)
                         + " or newer.");
                    return;  // <--- early return ---
                }
                SOCPlayer cliPl = ga.getPlayer(c.getData());
                if (cliPl == null)
                    return;  // <--- early return ---
                if (ga.getCurrentPlayerNumber() != cliPl.getPlayerNumber())
                {
                    srv.messageToPlayer
                        (c, gaName, "* Can do this only on your own turn.");
                    return;  // <--- early return ---
                }
                if ((ga.getGameState() != SOCGame.PLAY1)
                    && ! ga.isInitialPlacement())
                {
                    srv.messageToPlayer
                        (c, gaName, "* Can do this only after rolling the dice.");
                    return;  // <--- early return ---
                }

                ga.setDebugFreePlacement(true);
            }
        }

        srv.messageToPlayer
            (c, gaName, "- Free Placement mode is "
             + (ppWanted ? "ON -" : "off -" ));

        if (ppValue != ppWanted)
        {
            srv.messageToPlayer(c, new SOCDebugFreePlace(gaName, ga.getCurrentPlayerNumber(), ppWanted));
            if (wasInitial && ! ppWanted)
            {
                if (! checkTurn(c, ga))
                {
                    // Player changed (or play started), announce new player.
                    sendTurn(ga, false);
                } else {
                    sendGameState(ga, false, false);
                }
            }
        }
    }

    /**
     * Process any {@code *SCEN*} scenario debug commands.
     *
     *<H5>Currently recognized commands, per scenario:</H5>
     *<UL>
     *  <LI> <B>{@link SOCGameOption#K_SC_FTRI SC_FTRI}:</B>
     *    <UL>
     *      <LI> giveport #typenum #placeflag player
     *    </UL>
     *<UL>
     * If you add a debug command, also update {@link #SOC_DEBUG_COMMANDS_HELP}.
     *
     * @param c   Connection (client) sending this message
     * @param gaName  Game to which this applies
     * @param args  Debug command string from the user.
     *     Caller must remove prefix {@link #DEBUG_CMD_PFX_SCENARIO} and then {@link String#trim()}.
     * @since 2.0.00
     */
    private final void processDebugCommand_scenario
        (final Connection c, final String gaName, final String argStr)
    {
        if (argStr.length() == 0)
            return;

        final SOCGame ga = srv.gameList.getGameData(gaName);
        if (ga == null)
            return;
        if (ga.getGameOptionStringValue("SC") == null)
        {
            srv.messageToPlayer(c, gaName, "This game has no scenario");
            return;
        }
        if (! ga.isGameOptionSet(SOCGameOption.K_SC_FTRI))
        {
            srv.messageToPlayer(c, gaName, "This scenario has no debug commands");
            return;
        }

        // Tokenize the command arguments:
        // Don't use string.split("\\s+") because the last argument might be a player name with a space,
        // and "un-splitting" isn't easy
        StringTokenizer st = new StringTokenizer(argStr);
        if (! st.hasMoreTokens())
            return;  // unlikely: argStr was already trimmed and then checked length != 0

        final String subCmd = st.nextToken();

        // _SC_FTRI debug commands:
        if (subCmd.equalsIgnoreCase("giveport"))
        {
            // giveport #typenum #placeflag player

            boolean parseOK = false;
            int ptype = 0;
            boolean placeNow = false;
            SOCPlayer pl = null;

            try
            {
                ptype = Integer.parseInt(st.nextToken());
                int i = Integer.parseInt(st.nextToken());
                placeNow = (i == 1);
                if (placeNow || (i == 0))  // must be 0 or 1
                {
                    parseOK = (ptype >= SOCBoard.MISC_PORT) && (ptype <= SOCBoard.WOOD_PORT);
                    if (parseOK)
                    {
                        // get all of the rest for player name, by choosing an unlikely delimiter character
                        String plName = st.nextToken(Character.toString( (char) 1 )).trim();
                        pl = debug_getPlayer(c, ga, plName);
                        if (pl == null)
                            return;  // debug_getPlayer has sent not-found message
                    }
                }
            }
            catch (NumberFormatException e) {}
            catch (NoSuchElementException e) { parseOK = false; }  // not enough tokens; can occur at name when parseOK.

            if (! parseOK)
            {
                srv.messageToPlayer(c, gaName, "### Usage: giveport #typenum #placeflag player");
                srv.messageToPlayer(c, gaName, "### typenum: 0 for 3:1 port, or 1 to 5 (clay, ore, sheep, wheat, wood)");
                srv.messageToPlayer(c, gaName, "### placeflag: 1 to force placement now, 0 to add to inventory");
                return;
            }

            // Note: some logic from SOCGame.removePort(..); update there if this changes.
            // Message-send logic is from playerEvent(..).
            if (placeNow)
            {
                if ((ga.getCurrentPlayerNumber() != pl.getPlayerNumber())
                    || (pl.getPortMovePotentialLocations(false) == null))
                {
                    srv.messageToPlayer(c, gaName, "Player must be current and have a potential location for the port");
                    return;
                }

                // Fake placement off-board so we can call ga.removePort,
                // which will handle game states and notification, at a
                // vertical edge just past the side of the board: 0x113, 0x115, ...
                final int edge = (ga.getBoard().getBoardWidth() + 2) | 0x101;
                ga.placePort(null, edge, ptype);
                ga.removePort(pl, edge);
                // removePort calls scenarioEventListener.playerEvent(REMOVED_TRADE_PORT),
                // which sends some messages but not GAMESTATE
                sendGameState(ga);
            } else {
                pl.getInventory().addItem
                    (SOCInventoryItem.createForScenario(ga, -ptype, true, false, false, ! placeNow));
                srv.messageToGame(gaName, new SOCInventoryItemAction
                    (gaName, pl.getPlayerNumber(), SOCInventoryItemAction.ADD_PLAYABLE, -ptype, false, false, true));
            }

        } else {
            srv.messageToPlayer(c, gaName, "Unknown debug command: " + subCmd);
        }
    }

    /**
     * Make sure it's the player's turn.
     *
     * @param c  the connection for player
     * @param ga the game
     *
     * @return true if it is the player's turn;
     *         false if another player's turn, or if this player isn't in the game
     */
    final boolean checkTurn(Connection c, SOCGame ga)
    {
        if ((c == null) || (ga == null))
            return false;

        try
        {
            return (ga.getCurrentPlayerNumber() == ga.getPlayer(c.getData()).getPlayerNumber());
        }
        catch (Throwable th)
        {
            return false;
        }
    }

    /**
     * Pre-checking already done, end the current player's turn in this game.
     * Alter game state and send messages to players.
     * (Clear all the Ask Special Building, Reset Board Request, and Trade Offer flags; send Game State; send Turn).
     *<P>
     * Calls {@link SOCGame#endTurn()}, which may also end the game.
     * On the 6-player board, this may begin the {@link SOCGame#SPECIAL_BUILDING Special Building Phase},
     * or end a player's placements during that phase.
     * Otherwise, calls {@link #sendTurn(SOCGame, boolean)} and begins
     * the next player's turn.
     *<P>
     * Assumes:
     * <UL>
     * <LI> ga.canEndTurn already called, to validate player
     * <LI> ga.takeMonitor already called (not the same as {@link SOCGameList#takeMonitorForGame(String)})
     * <LI> gamelist.takeMonitorForGame is NOT called, we do NOT have that monitor
     * </UL>
     *<P>
     * As a special case, endTurn is used to begin the Special Building Phase during the
     * start of a player's own turn, if permitted.  (Added in 1.1.09)
     *<P>
     * A simplified version of this logic (during initial placement) is used in
     * {@link SOCGameMessageHandler#handlePUTPIECE(SOCGame, Connection, SOCPutPiece)}.
     *
     * @param ga Game to end turn
     * @param pl Current player in <tt>ga</tt>, or null. Not needed except in SPECIAL_BUILDING.
     *           If null, will be determined within this method.
     * @param callEndTurn  Almost always true; if false, don't call {@link SOCGame#endTurn()}
     *           because it was called before calling this method.
     *           If false, be sure to set {@code pl} to the player whose turn it was before {@code endTurn()} was called.
     */
    void endGameTurn(SOCGame ga, SOCPlayer pl, final boolean callEndTurn)
    {
        // Reminder: if this method's logic is changed or added to,
        // please also look at SOCGameMessageHandler.handlePUTPIECE
        // to see if the simplified version there should also be
        // updated.

        final String gname = ga.getName();

        if (ga.getGameState() == SOCGame.SPECIAL_BUILDING)
        {
            if (pl == null)
                pl = ga.getPlayer(ga.getCurrentPlayerNumber());
            pl.setAskedSpecialBuild(false);
            srv.messageToGame(gname, new SOCPlayerElement
                    (gname, pl.getPlayerNumber(), SOCPlayerElement.SET, SOCPlayerElement.ASK_SPECIAL_BUILD, 0));
        }

        final boolean hadBoardResetRequest = (-1 != ga.getResetVoteRequester());

        /**
         * End the Turn:
         */
        if (callEndTurn)
        {
            ga.endTurn();  // May set state to OVER, if new player has enough points to win.
                           // May begin or continue the Special Building Phase.
        }

        /**
         * Send the results out:
         */

        if (hadBoardResetRequest)
        {
            // Cancel voting at end of turn
            srv.messageToGame(gname, new SOCResetBoardReject(gname));
        }

        /**
         * clear any trade offers
         */
        srv.gameList.takeMonitorForGame(gname);
        if (ga.clientVersionLowest >= SOCClearOffer.VERSION_FOR_CLEAR_ALL)
        {
            srv.messageToGameWithMon(gname, new SOCClearOffer(gname, -1));
        } else {
            for (int i = 0; i < ga.maxPlayers; i++)
                srv.messageToGameWithMon(gname, new SOCClearOffer(gname, i));
        }
        srv.gameList.releaseMonitorForGame(gname);

        /**
         * send new state number; if game is now OVER,
         * also send end-of-game messages.
         * Send whose turn it is.
         */
        sendTurn(ga, false);
        if (ga.getGameState() == SOCGame.SPECIAL_BUILDING)
            srv.messageToGameKeyed
                (ga, true, "action.sbp.turn.to.place", ga.getPlayer(ga.getCurrentPlayerNumber()).getName());
                // "Special building phase: {0}''s turn to place."
    }

    /**
     * Try to force-end the current player's turn in this game.
     * Alter game state and send messages to players.
     * Will call {@link #endGameTurn(SOCGame, SOCPlayer, boolean)} if appropriate.
     * Will send gameState and current player (turn) to clients.
     *<P>
     * If the current player has lost connection, send the {@link SOCLeaveGame LEAVEGAME}
     * message out <b>before</b> calling this method.
     *<P>
     * Assumes, as {@link #endGameTurn(SOCGame, SOCPlayer, boolean)} does:
     * <UL>
     * <LI> ga.canEndTurn already called, returned false
     * <LI> ga.takeMonitor already called (not the same as {@link SOCGameList#takeMonitorForGame(String)})
     * <LI> gamelist.takeMonitorForGame is NOT called, we do NOT have that monitor
     * </UL>
     * @param ga Game to force end turn
     * @param plName Current player's name. Needed because if they have been disconnected by
     *               {@link #leaveGame(SOCGame, Connection)},
     *               their name within game object is already null.
     * @return true if the turn was ended and game is still active;
     *          false if we find that all players have left and
     *          the gamestate has been changed here to {@link SOCGame#OVER}.
     *
     * @see #endGameTurnOrForce(SOCGame, int, String, Connection, boolean)
     * @see SOCGame#forceEndTurn()
     */
    private final boolean forceEndGameTurn(SOCGame ga, final String plName)
    {
        final String gaName = ga.getName();
        final int cpn = ga.getCurrentPlayerNumber();
        final int endFromGameState = ga.getGameState();

        SOCPlayer cp = ga.getPlayer(cpn);
        if (cp.hasAskedSpecialBuild())
        {
            cp.setAskedSpecialBuild(false);
            srv.messageToGame(gaName, new SOCPlayerElement(gaName, cpn, SOCPlayerElement.SET, SOCPlayerElement.ASK_SPECIAL_BUILD, 0));
        }

        final SOCForceEndTurnResult res = ga.forceEndTurn();
            // State now hopefully PLAY1, or SPECIAL_BUILDING;
            // also could be initial placement (START1A or START2A or START3A).
        if (SOCGame.OVER == ga.getGameState())
            return false;  // <--- Early return: All players have left ---

        /**
         * Report any resources lost or gained.
         * See also forceGamePlayerDiscardOrGain for same reporting code.
         */
        SOCResourceSet resGainLoss = res.getResourcesGainedLost();
        if (resGainLoss != null)
        {
            /**
             * If gold hex or returning resources to player (not discarding), report actual types/amounts.
             * For discard, tell the discarding player's client that they discarded the resources,
             * tell everyone else that the player discarded unknown resources.
             */
            if (! res.isLoss())
            {
                if ((endFromGameState == SOCGame.WAITING_FOR_PICK_GOLD_RESOURCE)
                    || (endFromGameState == SOCGame.STARTS_WAITING_FOR_PICK_GOLD_RESOURCE))
                {
                    // Send SOCPlayerElement messages, "gains" text
                    reportRsrcGainGold(ga, cp, cpn, resGainLoss, true, false);
                } else {
                    // Send SOCPlayerElement messages
                    reportRsrcGainLoss(gaName, resGainLoss, false, false, cpn, -1, null, null);
                }
            } else {
                Connection c = srv.getConnection(plName);
                if ((c != null) && c.isConnected())
                    reportRsrcGainLoss(gaName, resGainLoss, true, true, cpn, -1, null, c);
                int totalRes = resGainLoss.getTotal();
                srv.messageToGameExcept
                    (gaName, c, new SOCPlayerElement
                        (gaName, cpn, SOCPlayerElement.LOSE, SOCPlayerElement.UNKNOWN, totalRes, true),
                     true);
                srv.messageToGameKeyed(ga, true, "action.discarded", plName, totalRes);  //  "{0} discarded {1} resources."
            }
        }

        /**
         * report any dev-card or item returned to player's hand
         */
        final SOCInventoryItem itemCard = res.getReturnedInvItem();
        SOCInventoryItemAction retItemActionMsg = null;
            // details of item returning to player's hand, maybe send to other players too

        if (itemCard != null)
        {
            Connection c = srv.getConnection(plName);
            if ((c != null) && c.isConnected())
            {
                if (itemCard instanceof SOCDevCard)
                {
                    int card = itemCard.itype;
                    if ((card == SOCDevCardConstants.KNIGHT) && (c.getVersion() < SOCDevCardConstants.VERSION_FOR_NEW_TYPES))
                        card = SOCDevCardConstants.KNIGHT_FOR_VERS_1_X;
                    srv.messageToPlayer(c, new SOCDevCardAction(gaName, cpn, SOCDevCardAction.ADD_OLD, card));
                } else {
                    retItemActionMsg = new SOCInventoryItemAction
                        (gaName, cpn,
                         (itemCard.isPlayable() ? SOCInventoryItemAction.ADD_PLAYABLE : SOCInventoryItemAction.ADD_OTHER),
                         itemCard.itype, itemCard.isKept(), itemCard.isVPItem(), itemCard.canCancelPlay);
                    srv.messageToPlayer(c, retItemActionMsg);
                }
            }

            boolean announceAsInvItemAction = false;  // Announce item to game with same retItemActionMsg sent to player?
            boolean announceAsUnknown = true;  // Announce this item to game as an unknown dev card type?
                // Ignored if announceAsInvItemAction true.

            if (! (itemCard instanceof SOCDevCard))
            {
                // SOCInventoryItem: Add any new kinds here, to announce to all players.
                // If it needs a special message, do so and set announceAsUnknown = false
                // If it's private and doesn't need a special message, set handled = true and let it announce as unknown
                boolean handled = false;

                if (ga.isGameOptionSet(SOCGameOption.K_SC_FTRI))
                {
                    // endFromGameState is PLACING_INV_ITEM.
                    // "Gift port" item details are public, send return message to whole game:
                    handled = true;
                    announceAsInvItemAction = true;
                    announceAsUnknown = false;
                }

                // Fallback:
                if (! handled)
                    System.err.println
                        ("forceEndGameTurn: Unhandled inventory item type " + itemCard.itype
                         + " class " + itemCard.getClass());
            }

            if (announceAsInvItemAction)
            {
                srv.messageToGameExcept(gaName, c, retItemActionMsg, true);
            }
            else if (announceAsUnknown)
            {
                if (ga.clientVersionLowest >= SOCDevCardConstants.VERSION_FOR_NEW_TYPES)
                {
                    srv.messageToGameExcept
                        (gaName, c, new SOCDevCardAction
                            (gaName, cpn, SOCDevCardAction.ADD_OLD, SOCDevCardConstants.UNKNOWN), true);
                } else {
                    srv.messageToGameForVersionsExcept
                        (ga, -1, SOCDevCardConstants.VERSION_FOR_NEW_TYPES - 1,
                         c, new SOCDevCardAction
                             (gaName, cpn, SOCDevCardAction.ADD_OLD, SOCDevCardConstants.UNKNOWN_FOR_VERS_1_X), true);
                    srv.messageToGameForVersionsExcept
                        (ga, SOCDevCardConstants.VERSION_FOR_NEW_TYPES, Integer.MAX_VALUE,
                         c, new SOCDevCardAction
                             (gaName, cpn, SOCDevCardAction.ADD_OLD, SOCDevCardConstants.UNKNOWN), true);
                }

                srv.messageToGameKeyed(ga, true, "forceend.devcard.returned", plName);
                    // "{0}''s just-played development card was returned."
            }
        }

        /**
         * For initial placements, we don't end turns as normal.
         * (Player number may go forward or backwards, new state isn't ROLL_OR_CARD, etc.)
         * Update clients' gamestate, but don't call endGameTurn.
         */
        final int forceRes = res.getResult();
        if ((forceRes == SOCForceEndTurnResult.FORCE_ENDTURN_SKIP_START_ADV)
            || (forceRes == SOCForceEndTurnResult.FORCE_ENDTURN_SKIP_START_ADVBACK))
        {
            if (res.didUpdateFP() || res.didUpdateLP())
            {
                final int fpn = ga.getFirstPlayer();
                final SOCMessage msg =
                    (ga.clientVersionLowest >= SOCGameElements.MIN_VERSION)
                    ? new SOCGameElements(gaName, SOCGameElements.FIRST_PLAYER, fpn)
                    : new SOCFirstPlayer(gaName, fpn);

                // will cause clients to recalculate lastPlayer too
                srv.messageToGame(gaName, msg);
            }
            sendTurn(ga, false);
            return true;  // <--- Early return ---
        }

        /**
         * If the turn can now end, proceed as if player requested it.
         * Otherwise, send current gamestate.  We'll all wait for other
         * players to send discard messages, and afterwards this turn can end.
         */
        if (ga.canEndTurn(cpn))
            endGameTurn(ga, null, true);  // could force gamestate to OVER, if a client leaves
        else
            sendGameState(ga, false, false);

        return (ga.getGameState() != SOCGame.OVER);
    }

    /**
     * Client has been approved to join game; send JOINGAMEAUTH and the entire state of the game to client.
     * Unless <tt>isTakingOver</tt>, announce {@link SOCJoinGame} client join event to other players.
     *<P>
     * Does not add the client to the game's or server's list of players,
     * that should be done before calling this method.
     *<P>
     * Assumes NEWGAME (or NEWGAMEWITHOPTIONS) has already been sent out.
     * The game's first message<B>*</B> sent to the connecting client is JOINGAMEAUTH, unless isReset.
     *<P>
     * Among other messages, player names are sent via SITDOWN, and pieces on board
     * sent by PUTPIECE.  See comments here for further details.
     * If <tt>isTakingOver</tt>, some details are sent by calling
     * {@link #sitDown_sendPrivateInfo(SOCGame, Connection, int)}.
     * The group of messages sent here ends with GAMEMEMBERS, SETTURN and GAMESTATE.
     * Then, the entire game is sent a JOINGAME for the new game member.
     *<P>
     * *<B>I18N:</B> If the game has a {@link SOCScenario} and the client needs scenario info or localized strings
     * for the scenario name and description, {@link SOCScenarioInfo} or {@link SOCLocalizedStrings} is
     * sent before JOINGAMEAUTH.  This handles i18n and scenarios added or changed between the client's
     * and server's versions.
     *
     * @param gameData Game to join
     * @param c        The connection of joining client
     * @param isReset  Game is a board-reset of an existing game.  This is always false when
     *                 called from SOCServer instead of from inside the SOCGameHandler.
     * @param isTakingOver  Client is re-joining; this connection replaces an earlier one which
     *                      is defunct because of a network problem.
     *                      If <tt>isTakingOver</tt>, don't send anything to other players.
     *
     * @see SOCServer#connectToGame(Connection, String, Map)
     * @see SOCServer#createOrJoinGameIfUserOK(Connection, String, String, String, Map)
     */
    @SuppressWarnings("unchecked")
    public void joinGame(SOCGame gameData, Connection c, final boolean isReset, final boolean isTakingOver)
    {
        boolean hasRobot = false;  // If game's already started, true if any bot is seated (can be taken over)
        String gameName = gameData.getName();
        final String cliName = c.getData();

        if (! isReset)
        {
            // First, send updated scenario info or localized strings if needed
            // (SOCScenarioInfo or SOCLocalizedStrings); checks c.getVersion(), scd.scenariosInfoSent etc.

            final String gameScen = gameData.getGameOptionStringValue("SC");
            if (gameScen != null)
                srv.sendGameScenarioInfo(gameScen, null, c, false);

            // Now, join game
            c.put(new SOCJoinGameAuth(gameName));
            c.put(new SOCStatusMessage
                    (SOCStatusMessage.SV_OK, c.getLocalized("member.welcome")));  // "Welcome to Java Settlers of Catan!"
        }

        //c.put(SOCGameState.toCmd(gameName, gameData.getGameState()));
        for (int i = 0; i < gameData.maxPlayers; i++)
        {
            /**
             * send them the already-seated player information;
             * if isReset, don't send, because sitDown will
             * be sent from resetBoardAndNotify.
             */
            if (! isReset)
            {
                SOCPlayer pl = gameData.getPlayer(i);
                String plName = pl.getName();
                if ((plName != null) && ! gameData.isSeatVacant(i))
                {
                    final boolean isRobot = pl.isRobot();
                    if (isRobot)
                        hasRobot = true;
                    c.put(new SOCSitDown(gameName, plName, i, isRobot));
                }
            }

            /**
             * send the seat lock information
             */
            final SOCGame.SeatLockState sl = gameData.getSeatLock(i);
            if ((sl != SOCGame.SeatLockState.CLEAR_ON_RESET) || (c.getVersion() >= 2000))
                srv.messageToPlayer(c, new SOCSetSeatLock(gameName, i, sl));
            else
                srv.messageToPlayer(c, new SOCSetSeatLock(gameName, i, SOCGame.SeatLockState.LOCKED));  // old client
        }

        c.put(getBoardLayoutMessage(gameData));
        //    No need to catch IllegalArgumentException:
        //    Since game is already started, getBoardLayoutMessage has previously
        //    been called for the creating player, and the board encoding is OK.

        /**
         * if game hasn't started yet, each player's potentialSettlements are
         * identical, so send that info once for all players.
         * Otherwise send each player's unique potential settlement list,
         * to populate legal sets before sending any of their PutPieces.
         */
        if ((gameData.getGameState() < SOCGame.START1A)
            && (c.getVersion() >= SOCPotentialSettlements.VERSION_FOR_PLAYERNUM_ALL))
        {
            final HashSet<Integer> psList = gameData.getPlayer(0).getPotentialSettlements();

            // Some boards may have multiple land areas.
            // See also below, and startGame which has very similar code.
            final HashSet<Integer>[] lan;
            final int pan;
            boolean addedPsList = false;

            final SOCBoardLarge bl = (SOCBoardLarge) gameData.getBoard();
            lan = bl.getLandAreasLegalNodes();
            pan = bl.getStartingLandArea();
            if ((lan != null) && ! lan[pan].equals(psList))
            {
                // If potentials != legals[startingLandArea], send as legals[0]
                lan[0] = psList;
                addedPsList = true;
            }

            if (lan == null)
            {
                c.put(new SOCPotentialSettlements(gameName, -1, new ArrayList<Integer>(psList)));
            } else {
                c.put(new SOCPotentialSettlements
                    (gameName, -1, pan, lan, SOCBoardAtServer.getLegalSeaEdges(gameData, -1)));
            }

            if (addedPsList)
                lan[0] = null;  // Undo change to game's copy of landAreasLegalNodes

            if (gameData.isGameOptionSet(SOCGameOption.K_SC_CLVI))
                c.put(new SOCPlayerElement
                    (gameName, -1, SOCPlayerElement.SET,
                     SOCPlayerElement.SCENARIO_CLOTH_COUNT, ((SOCBoardLarge) (gameData.getBoard())).getCloth()));
                // individual villages' cloth counts are sent soon below
        } else {
            for (int pn = 0; pn < gameData.maxPlayers; ++pn)
            {
                final SOCPlayer pl = gameData.getPlayer(pn);
                final HashSet<Integer> psList = pl.getPotentialSettlements();

                // Some boards may have multiple land areas.
                // See also above, and startGame which has very similar code.
                final HashSet<Integer>[] lan;
                if (gameData.hasSeaBoard && (pn == 0))
                {
                    // send this info once, not per-player:
                    // Note: Assumes all players have same legal nodes.
                    final SOCBoardLarge bl = (SOCBoardLarge) gameData.getBoard();
                    lan = bl.getLandAreasLegalNodes();
                    if (lan != null)
                        lan[0] = psList;
                } else {
                    lan = null;
                }

                if (lan == null)
                {
                    c.put(new SOCPotentialSettlements(gameName, pn, new ArrayList<Integer>(psList)));
                } else {
                    c.put(new SOCPotentialSettlements
                        (gameName, pn, 0, lan, SOCBoardAtServer.getLegalSeaEdges(gameData, pn)));
                    lan[0] = null;  // Undo change to game's copy of landAreasLegalNodes
                }
            }
        }

        /**
         * If normal game play has started:
         * _SC_CLVI: Send updated Cloth counts for any changed villages.
         * _SC_FTRI: Send any changed Special Edges.
         */
        if (gameData.hasSeaBoard && (gameData.getGameState() >= SOCGame.ROLL_OR_CARD))
        {
            final SOCBoardLarge bl = (SOCBoardLarge) gameData.getBoard();

            // SC_CLVI:
            final HashMap<Integer, SOCVillage> villages = bl.getVillages();
            if (villages != null)
                for (final SOCVillage vi : villages.values())
                {
                    final int cl = vi.getCloth();
                    if (cl != SOCVillage.STARTING_CLOTH)
                        srv.messageToGame(gameName, new SOCPieceValue(gameName, vi.getCoordinates(), cl, 0));
                }

            // SC_FTRI:
            boolean sendEdgeChanges = bl.hasSpecialEdges();
            if (! sendEdgeChanges)
            {
                // In case they've all been removed already during game play,
                // check the board for any Special Edge layout part
                for (String ap : SOCBoardLarge.SPECIAL_EDGE_LAYOUT_PARTS)
                {
                    if (bl.getAddedLayoutPart(ap) != null)
                    {
                        sendEdgeChanges = true;
                        break;
                    }
                }
            }
            if (sendEdgeChanges)
                joinGame_sendBoardSpecialEdgeChanges(gameData, bl, c);
        }

        /**
         * Send the current player number.
         * Before v2.0.00, this wasn't sent so early; was sent
         * just before SOCGameState and the "joined the game" text.
         * This earlier send has been tested against 1.1.07 (released 2009-10-31).
         */
        if (c.getVersion() >= SOCGameElements.MIN_VERSION)
            c.put(new SOCGameElements
                (gameName, SOCGameElements.CURRENT_PLAYER, gameData.getCurrentPlayerNumber()));
        else
            c.put(new SOCSetTurn(gameName, gameData.getCurrentPlayerNumber()));

        /**
         * Send the game's Special Item info, if any, if game has started:
         */
        final String[] gameSITypes;
        if (gameData.getGameState() >= SOCGame.START1A)
        {
            Set<String> ty = gameData.getSpecialItemTypes();
            gameSITypes = (ty != null) ? ty.toArray(new String[ty.size()]) : null;
        } else {
            gameSITypes = null;
        }

        /**
         * Holds any special items shared between game and player. Those must be sent just once, not twice,
         * when per-game and then per-player special item info is sent. Per-player loop should check
         * {@code gameSItoPlayer.get(typeKey)[playerNumber].get(itemIndex)}; unused per-player lists
         * and typeKeys are null, so check each dereference; also check itemIndex versus list length.
         */
        final HashMap<String, ArrayList<SOCSpecialItem>[]> gameSItoPlayer;

        if (gameSITypes == null)
        {
            gameSItoPlayer = null;
        } else {
            gameSItoPlayer = new HashMap<String, ArrayList<SOCSpecialItem>[]>();

            for (int i = 0; i < gameSITypes.length; ++i)
            {
                final String tkey = gameSITypes[i];
                ArrayList<SOCSpecialItem> gsi = gameData.getSpecialItems(tkey);
                if (gsi == null)
                    continue;  // shouldn't happen

                final int L = gsi.size();
                for (int gi = 0; gi < L; ++gi)  // use this loop type to avoid ConcurrentModificationException if locking bug
                {
                    final SOCSpecialItem si = gsi.get(gi);
                    if (si == null)
                    {
                        c.put(new SOCSetSpecialItem(gameName, SOCSetSpecialItem.OP_CLEAR, tkey, gi, -1, -1));
                        continue;
                    }

                    int pi = -1;  // player index, or -1: if pl != null, must search pl's items for a match
                    final SOCPlayer pl = si.getPlayer();
                    if (pl != null)
                    {
                        ArrayList<SOCSpecialItem> iList = pl.getSpecialItems(tkey);
                        if (iList != null)
                        {
                            for (int k = 0; k < iList.size(); ++k)
                            {
                                if (si == iList.get(k))
                                {
                                    pi = k;
                                    break;
                                }
                            }
                        }
                    }

                    c.put(new SOCSetSpecialItem(gameData, SOCSetSpecialItem.OP_SET, tkey, gi, pi, si));

                    if (pi != -1)
                    {
                        // remember for use when sending per-player info

                        ArrayList<SOCSpecialItem>[] toAllPl = gameSItoPlayer.get(tkey);
                        if (toAllPl == null)
                        {
                            toAllPl = new ArrayList[gameData.maxPlayers];
                            gameSItoPlayer.put(tkey, toAllPl);
                        }

                        ArrayList<SOCSpecialItem> iList = toAllPl[pl.getPlayerNumber()];
                        if (iList == null)
                        {
                            iList = new ArrayList<SOCSpecialItem>();
                            toAllPl[pl.getPlayerNumber()] = iList;
                        }

                        int iLL = iList.size();
                        while (iLL <= pi)
                        {
                            iList.add(null);
                            ++iLL;
                        }

                        iList.set(pi, si);
                    }
                }
            }
        }

        /**
         * send the per-player information
         */
        for (int i = 0; i < gameData.maxPlayers; i++)
        {
            SOCPlayer pl = gameData.getPlayer(i);

            /**
             * send scenario info before any putpiece, so they know their
             * starting land areas and scenario events
             */
            int itm = pl.getSpecialVP();
            if (itm != 0)
            {
                srv.messageToPlayer(c, new SOCPlayerElement
                        (gameName, i, SOCPlayerElement.SET, SOCPlayerElement.SCENARIO_SVP, itm));

                ArrayList<SOCPlayer.SpecialVPInfo> svpis = pl.getSpecialVPInfo();
                if (svpis != null)
                    for (SOCPlayer.SpecialVPInfo svpi : svpis)
                        srv.messageToPlayer(c, new SOCSVPTextMessage
                            (gameName, i, svpi.svp, c.getLocalized(svpi.desc), true));
            }

            itm = pl.getScenarioPlayerEvents();
            if (itm != 0)
                srv.messageToPlayer(c, new SOCPlayerElement
                        (gameName, i, SOCPlayerElement.SET, SOCPlayerElement.SCENARIO_PLAYEREVENTS_BITMASK, itm));

            itm = pl.getScenarioSVPLandAreas();
            if (itm != 0)
                srv.messageToPlayer(c, new SOCPlayerElement
                    (gameName, i, SOCPlayerElement.SET, SOCPlayerElement.SCENARIO_SVP_LANDAREAS_BITMASK, itm));

            itm = pl.getStartingLandAreasEncoded();
            if (itm != 0)
                srv.messageToPlayer(c, new SOCPlayerElement
                        (gameName, i, SOCPlayerElement.SET, SOCPlayerElement.STARTING_LANDAREAS, itm));

            itm = pl.getCloth();
            if (itm != 0)
                srv.messageToPlayer(c, new SOCPlayerElement
                    (gameName, i, SOCPlayerElement.SET, SOCPlayerElement.SCENARIO_CLOTH_COUNT, itm));

            // Send piece info even if player has left the game (pl.getName() == null).
            // This lets them see "their" pieces before srv.sitDown(), if they rejoin at same position.

            Enumeration<SOCPlayingPiece> piecesEnum = pl.getPieces().elements();
            while (piecesEnum.hasMoreElements())
            {
                SOCPlayingPiece piece = piecesEnum.nextElement();

                if (piece.getType() == SOCPlayingPiece.CITY)
                    c.put(new SOCPutPiece(gameName, i, SOCPlayingPiece.SETTLEMENT, piece.getCoordinates()));

                c.put(new SOCPutPiece(gameName, i, piece.getType(), piece.getCoordinates()));
            }

            // _SC_PIRI: special-case piece not part of getPieces
            {
                final SOCFortress piece = pl.getFortress();
                if (piece != null)
                {
                    final int coord = piece.getCoordinates(),
                              str   = piece.getStrength();

                    c.put(new SOCPutPiece(gameName, i, piece.getType(), coord));

                    if (str != SOCFortress.STARTING_STRENGTH)
                        c.put(new SOCPieceValue(gameName, coord, str, 0));
                }
            }

            // _SC_PIRI: for display, send count of warships only after SOCShip pieces are sent
            itm = pl.getNumWarships();
            if (itm != 0)
                srv.messageToPlayer(c, new SOCPlayerElement
                    (gameName, i, SOCPlayerElement.SET, SOCPlayerElement.SCENARIO_WARSHIP_COUNT, itm));

            /**
             * send node coord of the last settlement, resources,
             * knight cards played, number of playing pieces in hand
             */
            final int[] counts = new int[(gameData.hasSeaBoard) ? 7 : 6];
            counts[0] = pl.getLastSettlementCoord();
            counts[1] = pl.getResources().getTotal();  // will send with SOCPlayerElement.UNKNOWN
            counts[2] = pl.getNumKnights();
            counts[3] = pl.getNumPieces(SOCPlayingPiece.ROAD);
            counts[4] = pl.getNumPieces(SOCPlayingPiece.SETTLEMENT);
            counts[5] = pl.getNumPieces(SOCPlayingPiece.CITY);
            if (gameData.hasSeaBoard)
                counts[6] = pl.getNumPieces(SOCPlayingPiece.SHIP);
            if (c.getVersion() >= SOCPlayerElements.MIN_VERSION)
            {
                c.put(new SOCPlayerElements
                    (gameName, i, SOCPlayerElement.SET,
                     (gameData.hasSeaBoard) ? ELEM_JOINGAME_WITH_PIECETYPES_SEA : ELEM_JOINGAME_WITH_PIECETYPES_CLASSIC,
                     counts));
            } else {
                c.put(new SOCLastSettlement(gameName, i, counts[0]));
                    // client too old for SOCPlayerElement.LAST_SETTLEMENT_NODE
                for (int j = 1; j < counts.length; ++j)
                    c.put(new SOCPlayerElement
                        (gameName, i, SOCPlayerElement.SET, ELEM_JOINGAME_WITH_PIECETYPES_CLASSIC[j], counts[j]));
            }

            final int numDevCards = pl.getInventory().getTotal();
            final int unknownType;
            if (c.getVersion() >= SOCDevCardConstants.VERSION_FOR_NEW_TYPES)
                unknownType = SOCDevCardConstants.UNKNOWN;
            else
                unknownType = SOCDevCardConstants.UNKNOWN_FOR_VERS_1_X;
<<<<<<< HEAD
            final SOCMessage cardUnknownMsg = new SOCDevCardAction(gameName, i, SOCDevCardAction.ADDOLD, unknownType);
=======
            final String cardUnknownCmd = SOCDevCardAction.toCmd(gameName, i, SOCDevCardAction.ADD_OLD, unknownType);
>>>>>>> b3640f93
            for (int j = 0; j < numDevCards; j++)
            {
                c.put(cardUnknownMsg);
            }

            if (gameSITypes != null)
            {
                // per-player Special Item info

                for (int j = 0; j < gameSITypes.length; ++j)
                {
                    final String tkey = gameSITypes[j];
                    ArrayList<SOCSpecialItem> plsi = pl.getSpecialItems(tkey);
                    if (plsi == null)
                        continue;  // shouldn't happen

                    // pi loop body checks gameSItoPlayer to see if already sent (object shared with game)
                    final ArrayList<SOCSpecialItem>[] toAllPl = gameSItoPlayer.get(tkey);
                    final ArrayList<SOCSpecialItem> iList = (toAllPl != null) ? toAllPl[i] : null;

                    final int L = plsi.size();
                    for (int pi = 0; pi < L; ++pi)  // use this loop type to avoid ConcurrentModificationException
                    {
                        final SOCSpecialItem si = plsi.get(pi);
                        if (si == null)
                        {
                            c.put(new SOCSetSpecialItem
                                    (gameName, SOCSetSpecialItem.OP_CLEAR, tkey, -1, pi, i));
                            continue;
                        }

                        if ((iList != null) && (iList.size() > pi) && (iList.get(pi) == si))
                            continue;  // already sent (shared with game)

                        c.put(new SOCSetSpecialItem(gameData, SOCSetSpecialItem.OP_SET, tkey, -1, pi, si));
                    }
                }
            }

            if ((i == 0) && (c.getVersion() < SOCGameElements.MIN_VERSION))
            {
                // per-game data, send once; send here only if client is
                // too old to send together with other game elements,
                // otherwise send soon with longest road / largest army

                c.put(new SOCFirstPlayer(gameName, gameData.getFirstPlayer()));

                c.put(new SOCDevCardCount(gameName, gameData.getNumDevCards()));
            }

            c.put(new SOCChangeFace(gameName, i, pl.getFaceId()));

            if (i == 0)
            {
                // per-game data, send once

                c.put(new SOCDiceResult(gameName, gameData.getCurrentDice()));
            }
        }

        ///
        /// send dev card count, rounds count, first player, who has longest road and largest army
        ///
        final SOCPlayer lrPlayer = gameData.getPlayerWithLongestRoad(),
                        laPlayer = gameData.getPlayerWithLargestArmy();
        final int lrPlayerNum = (lrPlayer != null) ? lrPlayer.getPlayerNumber() : -1,
                  laPlayerNum = (laPlayer != null) ? laPlayer.getPlayerNumber() : -1;
        if (c.getVersion() < SOCGameElements.MIN_VERSION)
        {
            c.put(new SOCLongestRoad(gameName, lrPlayerNum));
            c.put(new SOCLargestArmy(gameName, laPlayerNum));
        } else {
            c.put(new SOCGameElements
                (gameName, ELEM_JOINGAME_DEVCARDS_ROUNDS_PLNUMS_FIRST_LONGEST_LARGEST,
                 new int[]{ gameData.getNumDevCards(), gameData.getRoundCount(),
                     gameData.getFirstPlayer(), lrPlayerNum, laPlayerNum }
                 ));
        }

        /**
         * If we're rejoining and taking over a seat after a network problem,
         * send our resource and hand information.
         */
        if (isTakingOver)
        {
            SOCPlayer cliPl = gameData.getPlayer(cliName);
            if (cliPl != null)
            {
                int pn = cliPl.getPlayerNumber();
                if ((pn != -1) && ! gameData.isSeatVacant(pn))
                    sitDown_sendPrivateInfo(gameData, c, pn);
            }
        }

        Vector<String> memberNames = null;
        srv.gameList.takeMonitorForGame(gameName);

        /**
         * Almost done; send GAMEMEMBERS as a hint to client that we're almost ready for its input.
         * There's no new data in GAMEMEMBERS, because player names have already been sent by
         * the SITDOWN messages above.
         */
        try
        {
            Vector<Connection> gameMembers = srv.gameList.getMembers(gameName);
            int n = gameMembers.size();
            memberNames = new Vector<String>(n);
            for (int i = 0; i < n; ++i)
                memberNames.add(gameMembers.get(i).getData());
        }
        catch (Exception e)
        {
            D.ebugPrintln("Exception in SGH.joinGame (gameMembers) - " + e);
        } finally {
            srv.gameList.releaseMonitorForGame(gameName);
        }

        if (memberNames != null)
            c.put(new SOCGameMembers(gameName, memberNames));

        // before v2.0.00, current player number (SETTURN) was sent here,
        // between membersCommand and GAMESTATE.
        c.put(new SOCGameState(gameName, gameData.getGameState()));
        if (D.ebugOn)
            D.ebugPrintln("*** " + cliName + " joined the game " + gameName + " at "
                + DateFormat.getTimeInstance(DateFormat.SHORT).format(new Date()));

        //messageToGame(gameName, new SOCGameServerText(gameName, SERVERNAME, n+" joined the game"));
        /**
         * Let everyone else know about the change
         */
        if (isTakingOver)
        {
            return;
        }
        srv.messageToGame(gameName, new SOCJoinGame(cliName, "", "dummyhost", gameName));

        if ((! isReset) && gameData.getGameState() >= SOCGame.START2A)
        {
            srv.messageToPlayerKeyed
                (c, gameName,
                 (hasRobot) ? "member.join.game.started.bots"  // "This game has started. To play, take over a robot."
                            : "member.join.game.started");     // "This game has started; no new players can sit down."
        }
    }

    /**
     * Client is joining this game, which uses {@link SOCBoardLarge} with {@link SOCBoardLarge#hasSpecialEdges()};
     * send any changes to special edges from the starting board layout.
     *<P>
     * Compares the current {@link SOCBoardLarge#getSpecialEdges()} against each
     * {@link SOCBoardLarge#getAddedLayoutPart(String)} which defines special edges
     * (currently {@code "CE"}, {@code "VE"}).
     *<P>
     * Called as part of {@link #joinGame(SOCGame, Connection, boolean, boolean)}.
     * @param game   Game being joined
     * @param board  Game's board layout
     * @param c      Client joining
     */
    private final void joinGame_sendBoardSpecialEdgeChanges
        (final SOCGame game, final SOCBoardLarge board, final Connection c)
    {
        final String gaName = game.getName();

        // - Iterate through added layout parts vs getSpecialEdgeType, to see if any removed or changed.
        // - Build array of each seType's original edge coordinates;
        //   seCoord[i] == special edges of type SPECIAL_EDGE_TYPES[i]

        int[][] seCoord = new int[SOCBoardLarge.SPECIAL_EDGE_LAYOUT_PARTS.length][];

        for (int i = 0; i < SOCBoardLarge.SPECIAL_EDGE_LAYOUT_PARTS.length; ++i)
        {
            final String part = SOCBoardLarge.SPECIAL_EDGE_LAYOUT_PARTS[i];
            final int[] edges = board.getAddedLayoutPart(part);
            if (edges == null)
                continue;
            seCoord[i] = edges;

            final int edgeSEType = SOCBoardLarge.SPECIAL_EDGE_TYPES[i];
            for (int j = 0; j < edges.length; ++j)
            {
                final int edge = edges[j];
                final int seType = board.getSpecialEdgeType(edge);

                if (seType != edgeSEType)
                    // removed (type 0) or changed type
                    c.put(new SOCSimpleAction(gaName, -1, SOCSimpleAction.BOARD_EDGE_SET_SPECIAL, edge, seType));
            }
        }

        // - Iterate through getSpecialEdges map vs type's added layout part, to see if any added.

        final Iterator<Map.Entry<Integer, Integer>> seIter = board.getSpecialEdges();
        while (seIter.hasNext())
        {
            Map.Entry<Integer, Integer> entry = seIter.next();
            final int edge = entry.getKey(), seType = entry.getValue();

            boolean found = false;
            for (int i = 0; i < SOCBoardLarge.SPECIAL_EDGE_LAYOUT_PARTS.length; ++i)
            {
                if (seType == SOCBoardLarge.SPECIAL_EDGE_TYPES[i])
                {
                    if (seCoord[i] != null)
                    {
                        // search its type's original-edges array; there aren't
                        // many edges per type, so simple linear search is okay

                        for (int j = 0; j < seCoord[i].length; ++j)
                        {
                            if (edge == seCoord[i][j])
                            {
                                found = true;
                                break;
                            }
                        }
                    }

                    break;
                }
            }

            if (! found)
                // added since start of game
                c.put(new SOCSimpleAction(gaName, -1, SOCSimpleAction.BOARD_EDGE_SET_SPECIAL, edge, seType));
        }
    }

    // javadoc inherited from GameHandler
    public void sitDown_sendPrivateInfo(final SOCGame ga, final Connection c, final int pn)
    {
        final String gaName = ga.getName();
        final SOCPlayer pl = ga.getPlayer(pn);

        /**
         * send all the private information
         */
        SOCResourceSet resources = pl.getResources();
        // CLAY, ORE, SHEEP, WHEAT, WOOD, UNKNOWN
        final int[] counts = resources.getAmounts(true);
        if (c.getVersion() >= SOCPlayerElements.MIN_VERSION)
            srv.messageToPlayer(c, new SOCPlayerElements
                (gaName, pn, SOCPlayerElement.SET, ELEM_RESOURCES_WITH_UNKNOWN, counts));
        else
            for (int i = 0; i < counts.length; ++i)
                srv.messageToPlayer(c, new SOCPlayerElement
                    (gaName, pn, SOCPlayerElement.SET, ELEM_RESOURCES_WITH_UNKNOWN[i], counts[i]));

        SOCInventory cardsInv = pl.getInventory();

        final boolean cliVersionNew = (c.getVersion() >= SOCDevCardConstants.VERSION_FOR_NEW_TYPES);

        /**
         * remove the unknown cards
         */
        final SOCDevCardAction cardUnknown = (cliVersionNew)
            ? new SOCDevCardAction(gaName, pn, SOCDevCardAction.PLAY, SOCDevCardConstants.UNKNOWN)
            : new SOCDevCardAction(gaName, pn, SOCDevCardAction.PLAY, SOCDevCardConstants.UNKNOWN_FOR_VERS_1_X);
        for (int i = cardsInv.getTotal(); i > 0; --i)
        {
            srv.messageToPlayer(c, cardUnknown);
        }

        /**
         * send all new dev cards first, then all playable, then all kept (VP cards)
         */
        for (int dcState = SOCInventory.NEW; dcState <= SOCInventory.KEPT; ++dcState)
        {
            final int dcAge = (dcState == SOCInventory.NEW) ? SOCInventory.NEW : SOCInventory.OLD;
            final int addCmd = (dcAge == SOCInventory.NEW) ? SOCDevCardAction.ADD_NEW : SOCDevCardAction.ADD_OLD;

            for (final SOCInventoryItem card : cardsInv.getByState(dcState))
            {
                final SOCMessage addMsg;
                if (card instanceof SOCDevCard)
                {
                    final int dcType = card.itype;
                    if (cliVersionNew || (dcType != SOCDevCardConstants.KNIGHT))
                        addMsg = new SOCDevCardAction(gaName, pn, addCmd, dcType);
                    else
                        addMsg = new SOCDevCardAction(gaName, pn, addCmd, SOCDevCardConstants.KNIGHT_FOR_VERS_1_X);
                } else {
                    // None yet
                    System.err.println("L1385: Unrecognized inventory item type " + card.getClass());
                    addMsg = null;
                }

                if (addMsg != null)
                    srv.messageToPlayer(c, addMsg);

            }  // for (card)
        }  // for (dcState)

        /**
         * send game state info such as requests for discards
         */
        sendGameState(ga);

        if ((ga.getCurrentDice() == 7) && pl.getNeedToDiscard())
        {
            srv.messageToPlayer(c, new SOCDiscardRequest(gaName, pl.getResources().getTotal() / 2));
        }
        else if (ga.hasSeaBoard)
        {
            final int numGoldRes = pl.getNeedToPickGoldHexResources();
            if (numGoldRes > 0)
                srv.messageToPlayer(c, new SOCSimpleRequest
                    (gaName, pn, SOCSimpleRequest.PROMPT_PICK_RESOURCES, numGoldRes));
        }

        /**
         * send what face this player is using
         */
        srv.messageToGame(gaName, new SOCChangeFace(gaName, pn, pl.getFaceId()));
    }

    // javadoc inherited from GameHandler. Return true if game is empty and should be ended.
    public boolean leaveGame(SOCGame ga, Connection c)
    {
        final String gm = ga.getName();
        final String plName = c.getData();  // Retain name, since will become null within game obj.

        boolean gameHasHumanPlayer = false;
        boolean gameHasObserver = false;
        @SuppressWarnings("unused")
        boolean gameVotingActiveDuringStart = false;  // TODO checks/messages; added in v1.1.01, TODO not used yet

        final int gameState = ga.getGameState();

        boolean isPlayer = false;
        int playerNumber;    // removing this player number
        for (playerNumber = 0; playerNumber < ga.maxPlayers;
                playerNumber++)
        {
            SOCPlayer player = ga.getPlayer(playerNumber);

            if ((player != null) && (player.getName() != null)
                && (player.getName().equals(plName)))
            {
                isPlayer = true;

                /**
                 * About to remove this player from the game. Before doing so:
                 * If a board-reset vote is in progress, they cannot vote
                 * once they have left. So to keep the game moving,
                 * fabricate their response: vote No.
                 */
                if (ga.getResetVoteActive())
                {
                    if (gameState <= SOCGame.STARTS_WAITING_FOR_PICK_GOLD_RESOURCE)
                        gameVotingActiveDuringStart = true;

                    if (ga.getResetPlayerVote(playerNumber) == SOCGame.VOTE_NONE)
                    {
                        srv.gameList.releaseMonitorForGame(gm);
                        ga.takeMonitor();
                        srv.resetBoardVoteNotifyOne(ga, playerNumber, plName, false);
                        ga.releaseMonitor();
                        srv.gameList.takeMonitorForGame(gm);
                    }
                }

                /**
                 * Remove the player.
                 */
                ga.removePlayer(plName);  // player obj name becomes null

                //broadcastGameStats(cg);
                break;
            }
        }

        SOCLeaveGame leaveMessage = new SOCLeaveGame(plName, "-", gm);
        srv.messageToGameWithMon(gm, leaveMessage);
        srv.recordGameEvent(gm, leaveMessage);

        if (D.ebugOn)
            D.ebugPrintln("*** " + plName + " left the game " + gm + " at "
                + DateFormat.getTimeInstance(DateFormat.SHORT).format(new Date()));
        srv.messageToGameKeyed(ga, false, "member.left.game", plName);  // "{0} left the game"

        /**
         * check if there is at least one person playing the game
         */
        for (int pn = 0; pn < ga.maxPlayers; pn++)
        {
            SOCPlayer player = ga.getPlayer(pn);

            if ((player != null) && (player.getName() != null) && (!ga.isSeatVacant(pn)) && (!player.isRobot()))
            {
                gameHasHumanPlayer = true;
                break;
            }
        }

        //D.ebugPrintln("*** gameHasHumanPlayer = "+gameHasHumanPlayer+" for "+gm);

        /**
         * if no human players, check if there is at least one person watching the game
         */
        if ( (! gameHasHumanPlayer) && ! srv.gameList.isGameEmpty(gm))
        {
            Enumeration<Connection> membersEnum = srv.gameList.getMembers(gm).elements();

            while (membersEnum.hasMoreElements())
            {
                Connection member = membersEnum.nextElement();

                //D.ebugPrintln("*** "+member.data+" is a member of "+gm);
                boolean nameMatch = false;

                for (int pn = 0; pn < ga.maxPlayers; pn++)
                {
                    SOCPlayer player = ga.getPlayer(pn);

                    if ((player != null) && (player.getName() != null) && (player.getName().equals(member.getData())))
                    {
                        nameMatch = true;
                        break;
                    }
                }

                if (!nameMatch)
                {
                    gameHasObserver = true;
                    break;
                }
            }
        }
        //D.ebugPrintln("*** gameHasObserver = "+gameHasObserver+" for "+gm);

        /**
         * if the leaving member was playing the game, and
         * the game isn't over, then decide:
         * - Do we need to force-end the current turn?
         * - Do we need to cancel their initial settlement placement?
         * - Should we replace the leaving player with a robot?
         */
        if (isPlayer && (gameHasHumanPlayer || gameHasObserver)
                && ((ga.getPlayer(playerNumber).getPublicVP() > 0)
                    || (gameState == SOCGame.START1A)
                    || (gameState == SOCGame.START1B))
                && (gameState < SOCGame.OVER)
                && !(gameState < SOCGame.START1A))
        {
            boolean foundNoRobots;

            if (ga.getPlayer(playerNumber).isRobot())
            {
                /**
                 * don't replace bot with bot; force end-turn instead.
                 */
                foundNoRobots = true;
            }
            else
            {
                /**
                 * get a robot to replace this human player;
                 * just in case, check game-version vs robots-version,
                 * like at new-game (readyGameAskRobotsJoin).
                 */
                foundNoRobots = ! findRobotAskJoinGame(ga, Integer.valueOf(playerNumber), true);
            }  // if (should try to find a robot)

            /**
             * What to do if no robot was found to fill their spot?
             * Must keep the game going, might need to force-end current turn.
             */
            if (foundNoRobots)
            {
                final boolean stillActive = endGameTurnOrForce(ga, playerNumber, plName, c, true);
                if (! stillActive)
                {
                    // force game destruction below
                    gameHasHumanPlayer = false;
                    gameHasObserver = false;
                }
            }
        } else {
            // observer leaving: If game is bot-only, don't end the game despite no human players/observers
            if (ga.isBotsOnly && (ga.getGameState() < SOCGame.OVER))
                gameHasObserver = true;
        }

        return ! (gameHasHumanPlayer || gameHasObserver);
    }

    /**
     * When a human player has left an active game, or a game is starting and a
     * bot from that game's {@link SOCServer#robotJoinRequests} has disconnected,
     * look for a robot player which can take a seat and continue the game.
     *<P>
     * If found the bot will be added to {@link SOCServer#robotJoinRequests} and
     * sent a {@link SOCBotJoinGameRequest}. Otherwise the game will be sent a
     * {@link SOCGameServerText} explaining failure to find any robot; human players
     * might need to leave the game and start a new one.
     * @param ga   Game to look in
     * @param seatNumberObj  Seat number to fill, as an {@link Integer} object.
     *     If {@code ! gameIsActive}, this comes from {@link SOCServer#robotJoinRequests}
     *     via {@link SOCServer#leaveConnection(Connection)}.
     * @param gameIsActive  True if for active game, not a game still starting
     * @return true if an available bot was found
     * @since 2.0.00
     */
    public boolean findRobotAskJoinGame
        (final SOCGame ga, Object seatNumberObj, final boolean gameIsActive)
    {
        if (gameIsActive)
            srv.messageToGameKeyed(ga, false, "member.bot.join.fetching");  // "Fetching a robot player..."

        if (srv.robots.isEmpty())
        {
            srv.messageToGameKeyed(ga, false, "member.bot.join.no.bots.server");
                // "No robot can join the game, there are no robots on this server."

            return false;  // <--- Early return: No bot available ---
        }
        else if (ga.getClientVersionMinRequired() > Version.versionNumber())
        {
            srv.messageToGameKeyed
                (ga, false, "member.bot.join.interror.version", ga.getClientVersionMinRequired());
                // "Internal error: The robots can't join this game; game's version {0} is newer than the robots.

            return false;  // <--- Early return: No bot available ---
        }

        Connection robotConn = null;  // the bot selected to join
        boolean nameMatch = true;  // false if can select a bot that isn't already playing in or requested in this game
        final String gaName = ga.getName();
        Hashtable<Connection, Object> requestedBots = srv.robotJoinRequests.get(gaName);

        if (! (seatNumberObj instanceof Integer))  // should not happen; check just in case
        {
            seatNumberObj = null;
            // nameMatch remains true; will announce can't find a bot
        } else {

            /**
             * request a robot that isn't already playing this game or
             * is not already requested to play in this game
             */

            final HashSet<String> gameBots = new HashSet<String>();
            for (int i = 0; i < ga.maxPlayers; i++)
            {
                SOCPlayer pl = ga.getPlayer(i);
                if (pl != null)
                {
                    String pname = pl.getName();
                    if (pname != null)
                        gameBots.add(pname);
                }
            }

            final int[] robotIndexes = srv.robotShuffleForJoin();  // Shuffle to distribute load

            for (int idx = 0; idx < srv.robots.size(); idx++)
            {
                robotConn = srv.robots.get(robotIndexes[idx]);

                nameMatch = gameBots.contains(robotConn.getData());

                if ((! nameMatch) && (requestedBots != null))
                    nameMatch = requestedBots.containsKey(robotConn);

                if (! nameMatch)
                    break;
            }
        }

        if (! nameMatch)
        {
            /**
             * make the request
             */
            D.ebugPrintln("@@@ JOIN GAME REQUEST for " + robotConn.getData());

            final int seatNumber = ((Integer) seatNumberObj).intValue();

            if (ga.getSeatLock(seatNumber) != SOCGame.SeatLockState.UNLOCKED)
            {
                // make sure bot can sit
                ga.setSeatLock(seatNumber, SOCGame.SeatLockState.UNLOCKED);
                srv.messageToGameWithMon
                    (gaName, new SOCSetSeatLock(gaName, seatNumber, SOCGame.SeatLockState.UNLOCKED));
            }

            /**
             * record the request
             */
            if (requestedBots == null)
            {
                requestedBots = new Hashtable<Connection, Object>();
                requestedBots.put(robotConn, seatNumberObj);
                srv.robotJoinRequests.put(gaName, requestedBots);
            }
            else
            {
                requestedBots.put(robotConn, seatNumberObj);
            }

            robotConn.put(new SOCBotJoinGameRequest(gaName, seatNumber, ga.getGameOptions()));
        }
        else
        {
            srv.messageToGameKeyed(ga, false, "member.bot.join.cantfind");  // "*** Can't find a robot! ***"

            return false;  // <--- Early return: No bot available ---
        }

        return true;
    }

    /**
     * Send all game members the current state of the game with a {@link SOCGameState} message.
     * Assumes current player does not change during this state.
     * If we send a text message to prompt the new player to roll,
     * also sends a RollDicePrompt data message.
     * May also send other messages to the current player.
     *<P>
     * For more details and references, see {@link #sendGameState(SOCGame, boolean, boolean)}.
     * Be sure that callers to {@code sendGameState} don't assume the game will still
     * exist after calling this method, if the game state was {@link SOCGame#OVER OVER}.
     *<P>
     * Equivalent to: {@link #sendGameState(SOCGame, boolean, boolean) sendGameState(ga, false, true)}.
     *
     * @param ga  the game
     */
    void sendGameState(SOCGame ga)
    {
        sendGameState(ga, false, true);
    }

    /**
     * Send all game members the current state of the game with a message.
     * May also send other messages to the current player.
     * Note that the current (or new) player number is not sent here.
     * If game is now OVER, sends appropriate messages.
     *<P>
     * State {@link SOCGame#WAITING_FOR_DISCARDS}:
     * If a 7 is rolled, will also say who must discard (in a GAMETEXTMSG).
     *<P>
     * State {@link SOCGame#WAITING_FOR_ROB_CHOOSE_PLAYER}:
     * If current player must choose which player to rob,
     * will also prompt their client to choose (in a CHOOSEPLAYERREQUEST).
     *<P>
     * State {@link SOCGame#STARTS_WAITING_FOR_PICK_GOLD_RESOURCE}:
     * To announce the player must pick a resource to gain from the gold hex initial placement,
     * please call {@link #sendGameState_sendGoldPickAnnounceText(SOCGame, String, Connection, SOCGame.RollResult)}.
     *<P>
     * State {@link SOCGame#WAITING_FOR_PICK_GOLD_RESOURCE}:
     * If a gold hex is rolled, does not say who
     * must pick resources to gain (because of timing).  Please call
     * {@link #sendGameState_sendGoldPickAnnounceText(SOCGame, String, Connection, SOCGame.RollResult)}
     * after sending the resource gain text ("x gets 1 sheep").
     *<P>
     * <b>Note:</b> If game is now {@link SOCGame#OVER OVER} and the {@link SOCGame#isBotsOnly} flag is set,
     * {@link #sendGameStateOVER(SOCGame)} will call {@link SOCServer#destroyGameAndBroadcast(String, String)}.
     * Be sure that callers to {@code sendGameState} don't assume the game will still exist after calling this method.
     * Also, {@code destroyGame} might create more {@link SOCGame#isBotsOnly} games, depending on server settings.
     *<P>
     * <b>Locks:</b> Does not hold {@link SOCGameList#takeMonitor()} or
     * {@link SOCGameList#takeMonitorForGame}<tt>(gaName)</tt> when called.
     * Some callers call {@link SOCGame#takeMonitor()} before calling; not important here.
     *
     * @see #sendTurn(SOCGame, boolean)
     * @see #sendGameState(SOCGame)
     * @see #sendGameStateOVER(SOCGame)
     *
     * @param ga  the game
     * @param omitGameStateMessage  if true, don't send the {@link SOCGameState} message itself
     *    but do send any other messages as described above. For use just after sending a message which
     *    includes a Game State field.
     * @param sendRollPrompt  If true, and if we send a text message to prompt
     *    the player to roll, send a RollDicePrompt data message.
     *    If the client is too old (1.0.6), it will ignore the prompt.
     *
     * @return    did we send a text message to prompt the player to roll?
     *    If so, sendTurn can also send a RollDicePrompt data message.
     * @since 1.1.00
     */
    boolean sendGameState(SOCGame ga, final boolean omitGameStateMessage, final boolean sendRollPrompt)
    {
        if (ga == null)
            return false;

        final int gaState = ga.getGameState();
        final int cpn = ga.getCurrentPlayerNumber();
        final String gname = ga.getName();
        boolean promptedRoll = false;

        if (gaState == SOCGame.OVER)
        {
            /**
             * Before sending state "OVER", enforce current player number.
             * This helps the client's copy of game recognize winning condition.
             */
            srv.messageToGame(gname, (ga.clientVersionLowest >= SOCGameElements.MIN_VERSION)
                ? new SOCGameElements(gname, SOCGameElements.CURRENT_PLAYER, cpn)
                : new SOCSetTurn(gname, cpn));
        }

        if (! omitGameStateMessage)
            srv.messageToGame(gname, new SOCGameState(gname, gaState));

        SOCPlayer player = null;

        if (cpn != -1)
            player = ga.getPlayer(cpn);

        switch (gaState)
        {
        case SOCGame.START1A:
        case SOCGame.START2A:
        case SOCGame.START3A:
            srv.messageToGameKeyed(ga, true, "prompt.turn.to.build.stlmt",  player.getName());  // "It's Joe's turn to build a settlement."
            if ((gaState >= SOCGame.START2A)
                && ga.isGameOptionSet(SOCGameOption.K_SC_3IP))
            {
                // reminder to player before their 2nd, 3rd settlements
                Connection con = srv.getConnection(player.getName());
                if (con != null)
                {
                    srv.messageToPlayerKeyed(con, gname, "prompt.gameopt._SC_3IP.part1");
                        // "This game gives you 3 initial settlements and roads."
                    srv.messageToPlayerKeyed(con, gname, "prompt.gameopt._SC_3IP.part2");
                        // "Your free resources will be from the third settlement."
                }
            }
            break;

        case SOCGame.START1B:
        case SOCGame.START2B:
        case SOCGame.START3B:
            srv.messageToGameKeyed(ga, true,
                ((ga.hasSeaBoard) ? "prompt.turn.to.build.road.or.ship"  // "It's Joe's turn to build a road or ship."
                    : "prompt.turn.to.build.road"),
                player.getName());
            break;

        case SOCGame.ROLL_OR_CARD:
            srv.messageToGameKeyed(ga, true, "prompt.turn.to.roll.dice", player.getName());  // "It's Joe's turn to roll the dice."
            promptedRoll = true;
            if (sendRollPrompt)
                srv.messageToGame(gname, new SOCRollDicePrompt (gname, player.getPlayerNumber()));

            break;

        case SOCGame.WAITING_FOR_DISCARDS:
            {
                ArrayList<String> names = new ArrayList<String>();

                for (int i = 0; i < ga.maxPlayers; i++)
                    if (ga.getPlayer(i).getNeedToDiscard())
                        names.add(ga.getPlayer(i).getName());

                if (names.size() == 1)
                    srv.messageToGameKeyed(ga, true, "prompt.discard.1", names.get(0));  // "Joe needs to discard"
                else
                    srv.messageToGameKeyedSpecial(ga, true, "prompt.discard.n", names);  // "Joe and Ed need to discard"
            }
            break;

        // case SOCGame.STARTS_WAITING_FOR_PICK_GOLD_RESOURCE and
        // case SOCGame.WAITING_FOR_PICK_GOLD_RESOURCE are now
            // handled in SOCGameMessageHandler.handlePUTPIECE and handleROLLDICE, so it's sent after
            // the resource texts ("x gets 1 sheep") and not before.
            // These methods directly call sendGameState_sendGoldPickAnnounceText.

        case SOCGame.WAITING_FOR_ROBBER_OR_PIRATE:
            srv.messageToGameKeyed(ga, true, "robber.willmove.choose", player.getName());  // "{0} must choose to move the robber or the pirate."
            break;

        case SOCGame.PLACING_ROBBER:
            srv.messageToGameKeyed(ga, true, "robber.willmove", player.getName());  // "{0} will move the robber."
            break;

        case SOCGame.PLACING_PIRATE:
            srv.messageToGameKeyed(ga, true, "robber.willmove.pirate", player.getName());  // "{0} will move the pirate ship."
            break;

        case SOCGame.WAITING_FOR_ROB_CHOOSE_PLAYER:
            /**
             * get the choices from the game
             */
            final boolean canStealNone = ga.isGameOptionSet(SOCGameOption.K_SC_PIRI);
            boolean[] choices = new boolean[ga.maxPlayers + (canStealNone ? 1 : 0)];
            Arrays.fill(choices, false);
            if (canStealNone)
                choices[ga.maxPlayers] = true;

            Enumeration<SOCPlayer> plEnum = ga.getPossibleVictims().elements();

            while (plEnum.hasMoreElements())
            {
                SOCPlayer pl = plEnum.nextElement();
                choices[pl.getPlayerNumber()] = true;
            }

            /**
             * ask the current player to choose a player to steal from
             */
            Connection con = srv.getConnection(ga.getPlayer(cpn).getName());
            if (con != null)
            {
                con.put(new SOCChoosePlayerRequest(gname, choices));
            }

            break;

        case SOCGame.OVER:
            sendGameStateOVER(ga);
            break;

        }  // switch ga.getGameState

        return promptedRoll;
    }

    /**
     * Send a game text message "x, y, and z need to pick resources from the gold hex."
     * and, for each picking player, a {@link SOCPlayerElement}({@link SOCPlayerElement#NUM_PICK_GOLD_HEX_RESOURCES NUM_PICK_GOLD_HEX_RESOURCES}).
     * To prompt the specific players to choose a resource, also sends their clients a
     * {@link SOCSimpleRequest}({@link SOCSimpleRequest#PROMPT_PICK_RESOURCES PROMPT_PICK_RESOURCES}).
     *<P>
     * Used in game state {@link SOCGame#STARTS_WAITING_FOR_PICK_GOLD_RESOURCE}
     * and {@link SOCGame#WAITING_FOR_PICK_GOLD_RESOURCE}.
     *<P>
     * The text and SOCPlayerElement messages are sent to the entire game.
     * Any {@code PROMPT_PICK_RESOURCES} are sent to those player clients only.
     * If you know that only 1 player will pick gold, pass their <tt>playerCon</tt> for efficiency.
     *<P>
     * This is separate from {@link #sendGameState(SOCGame)} because when the dice are rolled,
     * <tt>sendGameState</tt> is called, then resource distribution messages are sent out,
     * then this method is called.
     *
     * @param ga  Game object
     * @param gname  Game name
     * @param playerCon  <tt>null</tt>, or current player's client connection to send the
     *                   {@code PROMPT_PICK_RESOURCES} if they are the only one to pick gold.
     *                   If more than 1 player has {@link SOCPlayer#getNeedToPickGoldHexResources()},
     *                   no message will be sent to <tt>playerCon</tt>.
     * @param roll  For gold gained from dice rolls, the roll details, otherwise null.
     *                   In scenario SC_PIRI, is used to avoid announcing twice for a pick from victory against pirate fleet.
     * @since 2.0.00
     */
    final void sendGameState_sendGoldPickAnnounceText
        (SOCGame ga, final String gname, Connection playerCon, SOCGame.RollResult roll)
    {
        final int ignoreRollPirateVictory;
        if ((roll != null) && ga.isGameOptionSet(SOCGameOption.K_SC_PIRI) && (roll.sc_piri_fleetAttackRsrcs != null))
            ignoreRollPirateVictory = roll.sc_piri_fleetAttackRsrcs.getAmount(SOCResourceConstants.GOLD_LOCAL);
        else
            ignoreRollPirateVictory = 0;

        int count = 0, amount = 0, firstPN = -1;
        ArrayList<String> names = new ArrayList<String>();
        int[] num = new int[ga.maxPlayers];

        for (int pn = 0; pn < ga.maxPlayers; ++pn)
        {
            final SOCPlayer pp = ga.getPlayer(pn);
            int numGoldRes = pp.getNeedToPickGoldHexResources();
            if (numGoldRes > 0)
            {
                num[pn] = numGoldRes;
                if ((ignoreRollPirateVictory > 0) && (pp == roll.sc_piri_fleetAttackVictim))
                    numGoldRes -= ignoreRollPirateVictory;
                if (numGoldRes > 0)
                {
                    names.add(pp.getName());
                    count++;
                    if (count == 1)
                    {
                        amount = numGoldRes;
                        firstPN = pn;
                    }
                }
            }
        }

        if (count > 1)
            srv.messageToGameKeyedSpecial(ga, true, "prompt.pick.gold.n", names);
                // "... need to pick resources from the gold hex."
        else if (count == 1)
            srv.messageToGameKeyed(ga, true, "prompt.pick.gold.1", names.get(0));
                // "Joe needs to pick resources from the gold hex."

        final boolean singlePlayerGetsPickRequest = ((playerCon != null) && (count == 1));
        for (int pn = 0; pn < ga.maxPlayers; ++pn)
        {
            if (num[pn] > 0)
            {
                srv.messageToGame(gname, new SOCPlayerElement
                    (gname, pn, SOCPlayerElement.SET, SOCPlayerElement.NUM_PICK_GOLD_HEX_RESOURCES, num[pn]));

                if (! singlePlayerGetsPickRequest)
                {
                    Connection plCon = srv.getConnection(ga.getPlayer(pn).getName());
                    if (plCon != null)
                        srv.messageToPlayer(plCon, new SOCSimpleRequest
                            (gname, pn, SOCSimpleRequest.PROMPT_PICK_RESOURCES, num[pn]));
                }
            }
        }

        if (singlePlayerGetsPickRequest)
            srv.messageToPlayer(playerCon, new SOCSimpleRequest
                (gname, firstPN, SOCSimpleRequest.PROMPT_PICK_RESOURCES, amount));
    }

    /**
     *  If game is OVER, send messages reporting winner, final score,
     *  and each player's victory-point cards.
     *  Also give stats on game length, and on each player's connect time.
     *  If player has finished more than 1 game since connecting, send their win-loss count.
     *<P>
     *  Increments server stats' numberOfGamesFinished.
     *  If db is active, calls {@link SOCServer#storeGameScores(SOCGame)} to save game stats.
     *<P>
     *  If {@link SOCGame#isBotsOnly}, calls {@link SOCServer#destroyGameAndBroadcast(String, String)} to make room
     *  for more games to run: The bots don't know on their own to leave, it's easier for the
     *  server to dismiss them within {@code destroyGame}.
     *<P>
     *  Make sure {@link SOCGameState}({@link SOCGame#OVER OVER}) is sent before calling this method.
     *
     * @param ga This game is over; state should be OVER
     * @since 1.1.00
     */
    private void sendGameStateOVER(SOCGame ga)
    {
        final String gname = ga.getName();

        /**
         * Find and announce the winner
         * (the real "found winner" code is in SOCGame.checkForWinner;
         *  that was already called before sendGameStateOVER.)
         */
        SOCPlayer winPl = ga.getPlayer(ga.getCurrentPlayerNumber());

        if ((winPl.getTotalVP() < ga.vp_winner) && ! ga.hasScenarioWinCondition)
        {
            // Should not happen: By rules FAQ, only current player can be winner.
            // This is fallback code.
            for (int i = 0; i < ga.maxPlayers; i++)
            {
                if (winPl.getTotalVP() >= ga.vp_winner)
                {
                    winPl = ga.getPlayer(i);
                    break;
                }
            }
        }

        srv.messageToGameKeyed(ga, true, "stats.game.winner.withpoints", winPl.getName(), winPl.getTotalVP());
            // "{0} has won the game with {1,number} points."

        /// send a message with the revealed final scores
        {
            int[] scores = new int[ga.maxPlayers];
            boolean[] isRobot = new boolean[ga.maxPlayers];
            for (int i = 0; i < ga.maxPlayers; ++i)
            {
                scores[i] = ga.getPlayer(i).getTotalVP();
                isRobot[i] = ga.getPlayer(i).isRobot();
            }
            srv.messageToGame(gname, new SOCGameStats(gname, scores, isRobot));
        }

        ///
        /// send a message saying what VP cards each player has
        ///
        for (int i = 0; i < ga.maxPlayers; i++)
        {
            SOCPlayer pl = ga.getPlayer(i);
            List<SOCInventoryItem> vpCards = pl.getInventory().getByState(SOCInventory.KEPT);

            if (! vpCards.isEmpty())
                srv.messageToGameKeyedSpecial
                    (ga, true, "endgame.player.has.vpcards", pl.getName(), vpCards);
                    // "Joe has a Gov.House (+1VP) and a Market (+1VP)" ["{0} has {1,dcards}."]

        }  // for each player

        /**
         * send game-length and connect-length messages, possibly win-loss count.
         */
        {
            Date now = new Date();
            Date gstart = ga.getStartTime();
            if (gstart != null)
            {
                final int gameRounds = ga.getRoundCount();
                long gameSeconds = ((now.getTime() - gstart.getTime())+500L) / 1000L;
                final long gameMinutes = gameSeconds / 60L;
                gameSeconds = gameSeconds % 60L;

                if (gameSeconds == 0)
                    srv.messageToGameKeyed(ga, true, "stats.game.was.roundsminutes", gameRounds, gameMinutes);
                        // "This game was # rounds, and took # minutes."
                else
                    srv.messageToGameKeyed(ga, true, "stats.game.was.roundsminutessec", gameRounds, gameMinutes, gameSeconds);
                        // "This game was # rounds, and took # minutes # seconds." [or 1 second.]

                // Ignore possible "1 minutes"; that game is too short to worry about.
            }

            /**
             * Update each player's win-loss count for this session.
             * Tell each player their resource roll totals.
             * Tell each player how long they've been connected.
             * (Robot players aren't told this, it's not necessary.)
             */
            final String connMsgKey;
            if (ga.isPractice)
                connMsgKey = "stats.cli.connected.minutes.prac";  // "You have been practicing # minutes."
            else
                connMsgKey = "stats.cli.connected.minutes";  // "You have been connected # minutes."

            for (int i = 0; i < ga.maxPlayers; i++)
            {
                if (ga.isSeatVacant(i))
                    continue;

                SOCPlayer pl = ga.getPlayer(i);
                Connection plConn = srv.getConnection(pl.getName());
                SOCClientData cd;
                if (plConn != null)
                {
                    // Update win-loss count, even for robots
                    cd = (SOCClientData) plConn.getAppData();
                    if (pl == winPl)
                        cd.wonGame();
                    else
                        cd.lostGame();
                } else {
                    cd = null;  // To satisfy compiler warning
                }

                if (pl.isRobot())
                    continue;  // <-- Don't bother to send any stats text to robots --

                if (plConn != null)
                {
                    if (plConn.getVersion() >= SOCPlayerStats.VERSION_FOR_RES_ROLL)
                    {
                        // Send total resources rolled
                        srv.messageToPlayer(plConn, new SOCPlayerStats(pl, SOCPlayerStats.STYPE_RES_ROLL));
                    }

                    final long connTime = plConn.getConnectTime().getTime();
                    final long connMinutes = (((now.getTime() - connTime)) + 30000L) / 60000L;
                    srv.messageToPlayerKeyed(plConn, gname, connMsgKey, connMinutes);  // "You have been connected # minutes."

                    // Send client's win-loss count for this session,
                    // if more than 1 game has been played
                    {
                        int wins = cd.getWins();
                        int losses = cd.getLosses();
                        if (wins + losses < 2)
                            continue;  // Only 1 game played so far

                        if (wins > 0)
                        {
                            if (losses == 0)
                                srv.messageToPlayerKeyed(plConn, gname, "stats.cli.winloss.won", wins);
                                    // "You have won {0,choice, 1#1 game|1<{0,number} games} since connecting."
                            else
                                srv.messageToPlayerKeyed(plConn, gname, "stats.cli.winloss.wonlost", wins, losses);
                                    // "You have won {0,choice, 1#1 game|1<{0,number} games} and lost {1,choice, 1#1 game|1<{1,number} games} since connecting."
                        } else {
                            srv.messageToPlayerKeyed(plConn, gname, "stats.cli.winloss.lost", losses);
                                // "You have lost {0,choice, 1#1 game|1<{0,number} games} since connecting."
                        }
                    }
                }
            }  // for each player

        }  // send game timing stats, win-loss stats

        srv.gameOverIncrGamesFinishedCount();
        srv.storeGameScores(ga);

        if (ga.isBotsOnly)
        {
            srv.destroyGameAndBroadcast(gname, "sendGameStateOVER");
        }

        // Server structure more or less ensures sendGameStateOVER is called only once.
        // TODO consider refactor to be completely sure, especially for storeGameScores.
    }

    /**
     * The current player is stealing from another player.
     * Send messages saying what was stolen.
     *
     * @param ga  the game
     * @param pe  the perpetrator
     * @param vi  the victim
     * @param rsrc  type of resource stolen, as in {@link Data.ResourceType#SHEEP},
     *              or {@link SOCResourceConstants#CLOTH_STOLEN_LOCAL} for cloth
     *              (scenario option {@link SOCGameOption#K_SC_CLVI _SC_CLVI}).
     */
    void reportRobbery(SOCGame ga, SOCPlayer pe, SOCPlayer vi, final int rsrc)
    {
        if (ga == null)
            return;

        final String gaName = ga.getName();
        final String peName = pe.getName();
        final String viName = vi.getName();
        final int pePN = pe.getPlayerNumber();
        final int viPN = vi.getPlayerNumber();
        if (rsrc == SOCResourceConstants.CLOTH_STOLEN_LOCAL)
        {
            // Send players' cloth counts and text.
            // Client's game will recalculate players' VP based on
            // the cloth counts, so we don't need to also send VP.

            srv.messageToGame(gaName,
                new SOCPlayerElement(gaName, viPN, SOCPlayerElement.SET,
                    SOCPlayerElement.SCENARIO_CLOTH_COUNT, vi.getCloth(), true));
            srv.messageToGame(gaName,
                new SOCPlayerElement(gaName, pePN, SOCPlayerElement.SET,
                    SOCPlayerElement.SCENARIO_CLOTH_COUNT, pe.getCloth()));
            srv.messageToGameKeyed(ga, true, "robber.stole.cloth.from", peName, viName);  // "{0} stole a cloth from {1}."

            return;  // <--- early return: cloth is announced to entire game ---
        }

        SOCPlayerElement gainRsrc = null;
        SOCPlayerElement loseRsrc = null;
        SOCPlayerElement gainUnknown;
        SOCPlayerElement loseUnknown;

        // This works because SOCPlayerElement.SHEEP == SOCResourceConstants.SHEEP.
        gainRsrc = new SOCPlayerElement(gaName, pePN, SOCPlayerElement.GAIN, rsrc, 1);
        loseRsrc = new SOCPlayerElement(gaName, viPN, SOCPlayerElement.LOSE, rsrc, 1, true);

        /**
         * send the game data messages
         */
        Connection peCon = srv.getConnection(peName);
        Connection viCon = srv.getConnection(viName);
        srv.messageToPlayer(peCon, gainRsrc);
        srv.messageToPlayer(peCon, loseRsrc);
        srv.messageToPlayer(viCon, gainRsrc);
        srv.messageToPlayer(viCon, loseRsrc);
        // Don't send generic message to pe or vi
        Vector<Connection> exceptions = new Vector<Connection>(2);
        exceptions.addElement(peCon);
        exceptions.addElement(viCon);
        gainUnknown = new SOCPlayerElement(gaName, pePN, SOCPlayerElement.GAIN, SOCPlayerElement.UNKNOWN, 1);
        loseUnknown = new SOCPlayerElement(gaName, viPN, SOCPlayerElement.LOSE, SOCPlayerElement.UNKNOWN, 1);
        srv.messageToGameExcept(gaName, exceptions, gainUnknown, true);
        srv.messageToGameExcept(gaName, exceptions, loseUnknown, true);

        /**
         * send the text messages:
         * "You stole a sheep from viName."  [In v1.x.xx, "stole a sheep resource"]
         * "peName stole a sheep from you."
         * "peName stole a resource from viName."
         */
        srv.messageToPlayerKeyedSpecial(peCon, ga, "robber.you.stole.resource.from", -1, rsrc, viName);  // "You stole {0,rsrcs} from {2}."
        srv.messageToPlayerKeyedSpecial(viCon, ga, "robber.stole.resource.from.you", peName, -1, rsrc);  // "{0} stole {1,rsrcs} from you."
        srv.messageToGameKeyedSpecialExcept(ga, true, exceptions, "robber.stole.resource.from", peName, viName);  // "{0} stole a resource from {1}."
    }

    /**
     * report a trade that has taken place between players, using {@link SOCPlayerElement}
     * and {@link SOCGameServerText} messages.
     *<P>
     * Callers must also report trades to robots by re-sending the accepting player's
     * {@link SOCAcceptOffer} message to the game after calling this method.
     *
     * @param ga        the game
     * @param offering  the number of the player making the offer
     * @param accepting the number of the player accepting the offer
     *
     * @see #reportBankTrade(SOCGame, SOCResourceSet, SOCResourceSet)
     */
    void reportTrade(SOCGame ga, int offering, int accepting)
    {
        final String gaName = ga.getName();
        final SOCTradeOffer offer = ga.getPlayer(offering).getCurrentOffer();
        final SOCResourceSet giveSet = offer.getGiveSet(),
                             getSet  = offer.getGetSet();

        reportRsrcGainLoss(gaName, giveSet, true, false, offering, accepting, null, null);
        reportRsrcGainLoss(gaName, getSet, false, false, offering, accepting, null, null);
        srv.messageToGameKeyedSpecial(ga, true, "trade.gave.rsrcs.for.from.player",
            ga.getPlayer(offering).getName(), giveSet, getSet, ga.getPlayer(accepting).getName());
            // "{0} gave {1,rsrcs} for {2,rsrcs} from {3}."
    }

    /**
     * report that the current player traded with the bank or a port,
     * using {@link SOCPlayerElement} and {@link SOCGameServerText} messages.
     *
     * @param ga        the game
     * @param give      the number of the player making the offer
     * @param get       the number of the player accepting the offer
     *
     * @see #reportTrade(SOCGame, int, int)
     */
    void reportBankTrade(SOCGame ga, SOCResourceSet give, SOCResourceSet get)
    {
        final String gaName = ga.getName();
        final int    cpn    = ga.getCurrentPlayerNumber();

        reportRsrcGainLoss(gaName, give, true, false, cpn, -1, null, null);
        reportRsrcGainLoss(gaName, get, false, false, cpn, -1, null, null);

        // use total rsrc counts to determine bank or port
        final int giveTotal = give.getTotal(),
                  getTotal  = get.getTotal();
        final int tradeFrom;  // 1 = "the bank" -- 4:1 trade; 2 = "a port" -- 3:1 or 2:1 trade
        final String msgKey;
        if (giveTotal > getTotal)
        {
            msgKey = "trade.traded.rsrcs.for.from.bankport";  // "{0} traded {1,rsrcs} for {2,rsrcs} from {3,choice, 1#the bank|2#a port}."
            tradeFrom = ((giveTotal / getTotal) == 4) ? 1 : 2;
        } else {
            msgKey = "trade.traded.rsrcs.for.from.bankport.undoprevious";  // same + " (Undo previous trade)"
            tradeFrom = ((getTotal / giveTotal) == 4) ? 1 : 2;
        }

        srv.messageToGameKeyedSpecial(ga, true, msgKey, ga.getPlayer(cpn).getName(), give, get, tradeFrom);
    }

    /**
     * Report the resources gained/lost by a player, and optionally (for trading)
     * lost/gained by a second player.
     * Sends PLAYERELEMENT messages, either to entire game, or to player only.
     * Builds the resource-amount string used to report the trade as text.
     * Takes and releases the gameList monitor for this game.
     *<P>
     * Used to report the resources gained from a roll, discard, or discovery (year-of-plenty) pick.
     * Also used to report the "give" or "get" half of a resource trade.
     *
     * @param gaName  Game name
     * @param resourceSet    Resource set (from a roll, or the "give" or "get" side of a trade).
     *                Resource type {@link SOCResourceConstants#UNKNOWN UNKNOWN} or
     *                {@link SOCResourceConstants#GOLD_LOCAL GOLD_LOCAL} is ignored.
     *                Only positive resource amounts are sent (negative is ignored).
     * @param isLoss  If true, "give" ({@link SOCPlayerElement#LOSE}), otherwise "get" ({@link SOCPlayerElement#GAIN})
     * @param isNews  Is this element change notably good or an unexpected bad change or loss?
     *                Sets the {@link SOCPlayerElement#isNews()} flag in messages sent by this method.
     *                If there are multiple resource types, flag is set only for the first type sent
     *                to avoid several alert sounds at client.
     * @param mainPlayer     Player number "giving" if isLose==true, otherwise "getting".
     *                For each nonzero resource involved, PLAYERELEMENT messages will be sent about this player.
     * @param tradingPlayer  Player number on other side of trade, or -1 if no second player is involved.
     *                If not -1, PLAYERELEMENT messages will also be sent about this player.
     * @param message Append resource numbers/types to this stringbuffer,
     *                format like "3 clay,3 wood"; can be null.
     * @param playerConn     Null to announce to the entire game, or mainPlayer's connection to send messages
     *                there instead of sending to all players in game.  Because trades are public, there is no
     *                such parameter for tradingPlayer.
     *
     * @see #reportTrade(SOCGame, int, int)
     * @see #reportBankTrade(SOCGame, SOCResourceSet, SOCResourceSet)
     * @see #reportRsrcGainGold(SOCGame, SOCPlayer, int, SOCResourceSet, boolean, boolean)
     * @see SOCGameMessageHandler#handleDISCARD(SOCGame, Connection, SOCDiscard)
     * @see SOCGameMessageHandler#handlePICKRESOURCES(SOCGame, Connection, SOCPickResources)
     * @see SOCGameMessageHandler#handleROLLDICE(SOCGame, Connection, SOCRollDice)
     */
    void reportRsrcGainLoss
        (final String gaName, final ResourceSet resourceSet, final boolean isLoss, boolean isNews,
         final int mainPlayer, final int tradingPlayer, StringBuffer message, Connection playerConn)
    {
        final int losegain  = isLoss ? SOCPlayerElement.LOSE : SOCPlayerElement.GAIN;  // for pnA
        final int gainlose  = isLoss ? SOCPlayerElement.GAIN : SOCPlayerElement.LOSE;  // for pnB

        boolean needComma = false;  // Has a resource already been appended to message?

        srv.gameList.takeMonitorForGame(gaName);

        for (int res = Data.ResourceType.CLAY_VALUE; res <= Data.ResourceType.WOOD_VALUE; ++res)
        {
            // This works because SOCPlayerElement.SHEEP == SOCResourceConstants.SHEEP.

            final int amt = resourceSet.getAmount(res);
            if (amt <= 0)
                continue;

            if (playerConn != null)
                srv.messageToPlayer(playerConn, new SOCPlayerElement(gaName, mainPlayer, losegain, res, amt, isNews));
            else
                srv.messageToGameWithMon(gaName, new SOCPlayerElement(gaName, mainPlayer, losegain, res, amt, isNews));
            if (tradingPlayer != -1)
                srv.messageToGameWithMon(gaName, new SOCPlayerElement(gaName, tradingPlayer, gainlose, res, amt, isNews));
            if (isNews)
                isNews = false;

            if (message != null)
            {
                if (needComma)
                    message.append(", ");
                message.append
                    (MessageFormat.format( /*I*/"{0,number} {1}"/*18N*/, amt, SOCResourceConstants.resName(res))); // "3 clay"
                needComma = true;
            }
        }

        srv.gameList.releaseMonitorForGame(gaName);
    }

    /**
     * Report to game members what a player picked from the gold hex.
     * Sends {@link SOCPlayerElement} for resources and to reset the
     * {@link SOCPlayerElement#NUM_PICK_GOLD_HEX_RESOURCES} counter.
     * Sends text "playername has picked ___ from the gold hex.".
     * @param ga      Game with gaining player
     * @param player  Player gaining
     * @param pn      <tt>player</tt>{@link SOCPlayer#getPlayerNumber() .getPlayerNumber()}
     * @param rsrcs   Resources picked
     * @param isNews  Is this element change notably good or an unexpected bad change or loss?
     *                Sets the {@link SOCPlayerElement#isNews()} flag in messages sent by this method.
     *                If there are multiple resource types, flag is set only for the first type sent
     *                to avoid several alert sounds at client.
     * @param includeGoldHexText  If true, text ends with "from the gold hex." after the resource name.
     * @since 2.0.00
     */
    void reportRsrcGainGold
        (final SOCGame ga, final SOCPlayer player, final int pn, final SOCResourceSet rsrcs,
         final boolean isNews, final boolean includeGoldHexText)
    {
        final String gn = ga.getName();

        // Send SOCPlayerElement messages
        reportRsrcGainLoss(gn, rsrcs, false, isNews, pn, -1, null, null);
        srv.messageToGameKeyedSpecial(ga, true,
            ((includeGoldHexText) ? "action.picked.rsrcs.goldhex" : "action.picked.rsrcs"),
            player.getName(), rsrcs);
        srv.messageToGame(gn, new SOCPlayerElement
            (gn, pn, SOCPlayerElement.SET, SOCPlayerElement.NUM_PICK_GOLD_HEX_RESOURCES, 0));
    }

    // javadoc inherited from GameHandler
    /**
     * {@inheritDoc}
     *<P>
     * Once the board is made, sends the updated {@link SOCPotentialSettlements potential settlements}.
     *<P>
     * If this code changes, must also update {@link soctest.TestBoardLayouts#testSingleLayout(SOCScenario, int)}.
     */
    public void startGame(SOCGame ga)
    {
        if (ga == null)
            return;

        final String gaName = ga.getName();

        srv.numberOfGamesStarted++;  // TODO once multiple handler threads, encapsulate this

        /**
         * start the game, place any initial pieces.
         * If anything is added to this game object setup code,
         * update soctest.TestBoardLayouts.testSingleLayout(..).
         */

        ga.setScenarioEventListener(this);  // for playerEvent, gameEvent callbacks (since 2.0.00)
        ga.startGame();

        final int[][] legalSeaEdges;  // used on sea board; if null, all are legal
        if (ga.hasSeaBoard)
        {
            legalSeaEdges = SOCBoardAtServer.getLegalSeaEdges(ga, -1);
            if (legalSeaEdges != null)
                for (int pn = 0; pn < ga.maxPlayers; ++pn)
                    ga.getPlayer(pn).setRestrictedLegalShips(legalSeaEdges[pn]);

            if (ga.isGameOptionSet(SOCGameOption.K_SC_FTRI) || ga.isGameOptionSet(SOCGameOption.K_SC_PIRI))
            {
                // scenario has initial pieces
                ((SOCBoardAtServer) (ga.getBoard())).startGame_putInitPieces(ga);
            }
        } else {
            legalSeaEdges = null;
        }

        srv.gameList.takeMonitorForGame(gaName);

        try
        {

            /**
             * send the board layout
             */
            try
            {
                srv.messageToGameWithMon(gaName, getBoardLayoutMessage(ga));

                // For scenario option _SC_CLVI, the board layout message
                // includes villages and the general supply cloth count.
                // For _SC_PIRI, it includes the Pirate Path (additional layout part "PP").
            } catch (IllegalArgumentException e) {
                System.err.println("startGame: Cannot send board for " + gaName + ": " + e.getMessage());
                // the enclosing try-finally will releaseMonitorForGame(gaName) before returning
                return;
            }

            // See also joinGame which has very similar code.

            // Send the updated Potential/Legal Settlement node list
            // Note: Assumes all players have same potential settlements
            //    (sends with playerNumber -1 == all)
            final HashSet<Integer> psList = ga.getPlayer(0).getPotentialSettlements();

            // Some boards may have multiple land areas.
            final HashSet<Integer>[] lan;
            final int pan;
            boolean addedPsList = false;

            final SOCBoardLarge bl = (SOCBoardLarge) ga.getBoard();
            lan = bl.getLandAreasLegalNodes();
            pan = bl.getStartingLandArea();

            if ((lan != null) && (pan != 0) && ! lan[pan].equals(psList))
            {
                // If potentials != legals[startingLandArea], send as legals[0]
                lan[0] = psList;
                addedPsList = true;
            }

            if (lan == null)
                srv.messageToGameWithMon
                    (gaName, new SOCPotentialSettlements(gaName, -1, new ArrayList<Integer>(psList)));
            else
                srv.messageToGameWithMon
                    (gaName, new SOCPotentialSettlements(gaName, -1, pan, lan, legalSeaEdges));

            if (addedPsList)
                lan[0] = null;  // Undo change to game's copy of landAreasLegalNodes

            /**
             * send the player info
             */
            boolean sentInitPiecesState = false;
            for (int i = 0; i < ga.maxPlayers; i++)
            {
                if (ga.isSeatVacant(i))
                    continue;

                final SOCPlayer pl = ga.getPlayer(i);

                final int[] counts = new int[(ga.hasSeaBoard) ? 4 : 3];
                counts[0] = pl.getNumPieces(SOCPlayingPiece.ROAD);
                counts[1] = pl.getNumPieces(SOCPlayingPiece.SETTLEMENT);
                counts[2] = pl.getNumPieces(SOCPlayingPiece.CITY);

                if (ga.hasSeaBoard)
                {
                    // Some scenarios like SC_PIRI may place initial pieces at fixed locations.
                    // Usually, pieces will be empty.
                    final Vector<SOCPlayingPiece> pieces = pl.getPieces();
                    if (! pieces.isEmpty())
                    {
                        if (! sentInitPiecesState)
                        {
                            // Temporary state change, to avoid initial-piece placement actions.
                            // The actual game state will be sent soon.
                            srv.messageToGameWithMon
                                (gaName, new SOCGameState(gaName, SOCGame.READY));
                            sentInitPiecesState = true;
                        }

                        for (SOCPlayingPiece pp : pieces)
                            srv.messageToGameWithMon
                                (gaName, new SOCPutPiece(gaName, i, pp.getType(), pp.getCoordinates()));

                        SOCPlayingPiece pp = pl.getFortress();
                        if (pp != null)
                            srv.messageToGameWithMon
                                (gaName, new SOCPutPiece(gaName, i, pp.getType(), pp.getCoordinates()));
                    }

                    counts[3] = pl.getNumPieces(SOCPlayingPiece.SHIP);
                }

                if (ga.clientVersionLowest >= SOCPlayerElements.MIN_VERSION)
                    srv.messageToGameWithMon(gaName, new SOCPlayerElements
                        (gaName, i, SOCPlayerElement.SET,
                         (ga.hasSeaBoard) ? ELEM_PIECETYPES_SEA : ELEM_PIECETYPES_CLASSIC, counts));
                else
                    for (int j = 0; j < counts.length; ++j)
                        srv.messageToGameWithMon(gaName, new SOCPlayerElement
                            (gaName, i, SOCPlayerElement.SET, ELEM_PIECETYPES_SEA[j], counts[j]));

                if (ga.clientVersionLowest < SOCPlayerElement.VERSION_FOR_CARD_ELEMENTS)
                    srv.messageToGameWithMon(gaName, new SOCSetPlayedDevCard(gaName, i, false));
            }

            if (ga.clientVersionLowest >= SOCPlayerElement.VERSION_FOR_CARD_ELEMENTS)
                srv.messageToGameWithMon(gaName, new SOCPlayerElement
                    (gaName, -1, SOCPlayerElement.SET, SOCPlayerElement.PLAYED_DEV_CARD_FLAG, 0));

            /**
             * send the number of dev cards
             */
            srv.messageToGameWithMon(gaName, (ga.clientVersionLowest >= SOCGameElements.MIN_VERSION)
                ? new SOCGameElements(gaName, SOCGameElements.DEV_CARD_COUNT, ga.getNumDevCards())
                : new SOCDevCardCount(gaName, ga.getNumDevCards()));

            /**
             * ga.startGame() picks who goes first, but feedback is nice
             */
            srv.messageToGameKeyed
                (ga, false, "start.picking.random.starting.player");  // "Randomly picking a starting player..."

        } finally {
            srv.gameList.releaseMonitorForGame(gaName);
        }

        /**
         * send the game state and start the game.
         * send game state and whose turn it is.
         */
        if (ga.clientVersionLowest >= SOCGameState.VERSION_FOR_GAME_STATE_AS_FIELD)
        {
            srv.messageToGame(gaName, new SOCStartGame(gaName, ga.getGameState()));
            sendTurn(ga, false);
        } else {
            final int cpn = ga.getCurrentPlayerNumber();
            final boolean sendRoll = sendGameState(ga, false, false);
            srv.messageToGame(gaName, new SOCStartGame(gaName, 0));
            srv.messageToGame(gaName, new SOCTurn(gaName, cpn, 0));
            if (sendRoll)
                srv.messageToGame(gaName, new SOCRollDicePrompt(gaName, cpn));
        }
    }

    /**
     * After a player action during initial placement: Send new game state.
     * If current player changed, an initial-placement round ended ({@link SOCGame#isInitialPlacementRoundDone(int)}),
     * or regular game play started, announce the new player with
     * {@link #sendTurn(SOCGame, boolean)} or send {@link SOCRollDicePrompt}
     * to trigger auto-roll for the new player's client.
     *<P>
     * Call after an initial road/ship placement's {@link soc.game.SOCGame#putPiece(SOCPlayingPiece)},
     * or after a player has chosen free resources from a gold hex with
     * {@link soc.game.SOCGame#pickGoldHexResources(int, SOCResourceSet)},
     * and only after {@link #sendGameState(SOCGame, boolean, boolean)}.
     *
     * @param ga  The game
     * @param pl  Player who did the gold pick or piece placement action
     * @param c   {@code pl}'s connection
     * @param prevGameState  {@link soc.game.SOCGame#getGameState()} before piece placement,
     *     or for gold pick action the pre-reveal game state returned from {@code ga.pickGoldHexResources(..)}
     * @since 2.0.00
     */
    void sendTurnStateAtInitialPlacement
        (SOCGame ga, SOCPlayer pl, Connection c, final int prevGameState)
    {
        if (! checkTurn(c, ga))
        {
            // Player changed (or normal play started), announce new state and player
            sendTurn(ga, true);
        }
        else if (pl.isRobot() && ga.isInitialPlacementRoundDone(prevGameState))
        {
            // Player didn't change, but bot must be prompted to
            // place its next settlement or roll its first turn
            sendTurn(ga, false);
        }
        else
        {
            boolean toldRoll = sendGameState(ga, false, false);

            if (toldRoll)
            {
                // When normal play starts, or after placing 2nd free road,
                // announce even though player unchanged,
                // to trigger auto-roll for the player client
                final String gaName = ga.getName();
                srv.messageToGame(gaName, new SOCRollDicePrompt(gaName, pl.getPlayerNumber()));
            }
        }
    }

    /**
     * At start of a new turn, send new {@link SOCGame#getGameState()} and {@link SOCTurn} with whose turn it is.
     * Optionally also send a prompt to roll. If the client is too old (1.0.6), it will ignore the prompt.
     *<P>
     * The {@link SOCTurn} sent will have a field for the Game State unless
     * {@link SOCGame#clientVersionLowest} &lt; 2.0.00 ({@link SOCGameState#VERSION_FOR_GAME_STATE_AS_FIELD}),
     * in which case a separate {@link SOCGameState} message will be sent first.
     * Calls {@link #sendGameState(SOCGame, boolean, boolean)} in either case,
     * to send any text prompts or other gamestate-related messages.
     *<P>
     * sendTurn should be called whenever the current player changes, including
     * during and after initial placement.
     *
     * @param ga  the game
     * @param sendRollPrompt  whether to send a RollDicePrompt message afterwards
     */
    void sendTurn(final SOCGame ga, boolean sendRollPrompt)
    {
        if (ga == null)
            return;

        final boolean useGSField = (ga.clientVersionLowest >= SOCGameState.VERSION_FOR_GAME_STATE_AS_FIELD);

        sendRollPrompt |= sendGameState(ga, useGSField, false);

        String gname = ga.getName();
        final int gs = ga.getGameState(),
            cpn = ga.getCurrentPlayerNumber();

        if (ga.clientVersionLowest >= SOCPlayerElement.VERSION_FOR_CARD_ELEMENTS)
            srv.messageToGame(gname, new SOCPlayerElement
                (gname, cpn, SOCPlayerElement.SET, SOCPlayerElement.PLAYED_DEV_CARD_FLAG, 0));
        else
            srv.messageToGame(gname, new SOCSetPlayedDevCard(gname, cpn, false));

        final SOCTurn turnMessage = new SOCTurn(gname, cpn, (useGSField) ? gs : 0);
        srv.messageToGame(gname, turnMessage);
        srv.recordGameEvent(gname, turnMessage);

        if (sendRollPrompt)
            srv.messageToGame(gname, new SOCRollDicePrompt(gname, cpn));
    }

    /**
     * Put together the board layout message for this game.
     * Message type will be {@link SOCBoardLayout} or {@link SOCBoardLayout2},
     * depending on {@link SOCBoard#getBoardEncodingFormat() ga.getBoard().getBoardEncodingFormat()}
     * and {@link SOCGame#getClientVersionMinRequired()}.
     *
     * @param  ga   the game
     * @return   a board layout message
     * @throws IllegalArgumentException  if game board's encoding is unrecognized
     */
    private SOCMessage getBoardLayoutMessage(SOCGame ga)
        throws IllegalArgumentException
    {
        final SOCBoard board;
        int[] hexes;
        int[] numbers;
        int robber;

        board = ga.getBoard();
        final int bef = board.getBoardEncodingFormat();
        if (bef == SOCBoard.BOARD_ENCODING_6PLAYER ||
            bef == SOCBoard.BOARD_ENCODING_ORIGINAL)
        {
            // v1 or v2
            hexes = board.getHexLayout();
            numbers = board.getNumberLayout();
        } else {
            // v3
            hexes = null;
            numbers = null;
        }
        robber = board.getRobberHex();
        if ((bef == 1) && (ga.getClientVersionMinRequired() < SOCBoardLayout2.VERSION_FOR_BOARDLAYOUT2))
        {
            // SOCBoard.BOARD_ENCODING_ORIGINAL: v1
            return new SOCBoardLayout(ga.getName(), hexes, numbers, robber);
        }
        switch (bef)
        {
        case SOCBoard.BOARD_ENCODING_ORIGINAL: // v1
            // fall through to v2
        case SOCBoard.BOARD_ENCODING_6PLAYER:  // v2
            return new SOCBoardLayout2(ga.getName(), bef, hexes, numbers, board.getPortsLayout(), robber);

        case SOCBoard.BOARD_ENCODING_LARGE:    // v3
            final SOCBoardLarge bl = (SOCBoardLarge) board;
            return new SOCBoardLayout2
                (ga.getName(), bef, bl.getLandHexLayout(), board.getPortsLayout(),
                 robber, bl.getPirateHex(), bl.getPlayerExcludedLandAreas(), bl.getRobberExcludedLandAreas(),
                 bl.getAddedLayoutParts());

        default:
            throw new IllegalArgumentException("unknown board encoding v" + bef);
        }
    }

    /**
     * this is a debugging command that gives resources to a player.
     * Format: rsrcs: #cl #or #sh #wh #wo playername
     */
    private final void debugGiveResources(Connection c, String mes, SOCGame game)
    {
        StringTokenizer st = new StringTokenizer(mes.substring(6));
        int[] resources = new int[Data.ResourceType.WOOD_VALUE + 1];
        int resourceType = Data.ResourceType.CLAY_VALUE;
        String name = "";
        boolean parseError = false;

        while (st.hasMoreTokens())
        {
            if (resourceType <= Data.ResourceType.WOOD_VALUE)
            {
                String token = st.nextToken();
                try
                {
                    resources[resourceType] = Integer.parseInt(token);
                    resourceType++;
                }
                catch (NumberFormatException e)
                {
                    parseError = true;
                    break;
                }
            }
            else
            {
                // get all the of the line, in case there's a space in the player name ("robot 7"),
                //  by choosing an unlikely separator character
                name = st.nextToken(Character.toString( (char) 1 )).trim();
                break;
            }
        }

        SOCPlayer pl = null;
        if (! parseError)
        {
            pl = debug_getPlayer(c, game, name);
            if (pl == null)
                parseError = true;
        }

        if (parseError)
        {
            srv.messageToPlayer(c, game.getName(), "### Usage: " + DEBUG_COMMANDS_HELP_RSRCS);
            srv.messageToPlayer(c, game.getName(), DEBUG_COMMANDS_HELP_PLAYER);

            return;  // <--- early return ---
        }

        SOCResourceSet rset = pl.getResources();
        int pnum = pl.getPlayerNumber();
        String outMes = "### " + pl.getName() + " gets";

        for (resourceType = Data.ResourceType.CLAY_VALUE;
                resourceType <= Data.ResourceType.WOOD_VALUE; resourceType++)
        {
            rset.add(resources[resourceType], resourceType);
            outMes += (" " + resources[resourceType]);

            // SOCResourceConstants.CLAY == SOCPlayerElement.CLAY
            srv.messageToGame(game.getName(), new SOCPlayerElement(game.getName(), pnum, SOCPlayerElement.GAIN, resourceType, resources[resourceType]));
        }

        srv.messageToGame(game.getName(), outMes);
    }

    /** this is a debugging command that gives a dev card to a player.
     *  <PRE> dev: cardtype player </PRE>
     *  For card-types numbers, see {@link SOCDevCardConstants}
     *  or {@link #DEBUG_COMMANDS_HELP_DEV_TYPES}.
     */
    private final void debugGiveDevCard(Connection c, String mes, SOCGame game)
    {
        StringTokenizer st = new StringTokenizer(mes.substring(5));
        String name = "";
        int cardType = -1;
        boolean parseError = false;

        while (st.hasMoreTokens())
        {
            if (cardType < 0)
            {
                try
                {
                    cardType = Integer.parseInt(st.nextToken());
                    if ((cardType < SOCDevCardConstants.MIN_KNOWN) || (cardType >= SOCDevCardConstants.MAXPLUSONE))
                        parseError = true;  // Can't give unknown dev cards
                }
                catch (NumberFormatException e)
                {
                    parseError = true;
                    break;
                }
            }
            else
            {
                // get all of the line, in case there's a space in the player name ("robot 7"),
                //  by choosing an unlikely separator character
                name = st.nextToken(Character.toString( (char) 1 )).trim();
                break;
            }
        }

        SOCPlayer pl = null;
        if (! parseError)
        {
            pl = debug_getPlayer(c, game, name);
            if (pl == null)
                parseError = true;
        }

        if (parseError)
        {
            srv.messageToPlayer(c, game.getName(), "### Usage: " + DEBUG_COMMANDS_HELP_DEV);
            srv.messageToPlayer(c, game.getName(), DEBUG_COMMANDS_HELP_PLAYER);
            srv.messageToPlayer(c, game.getName(), DEBUG_COMMANDS_HELP_DEV_TYPES);

            return;  // <--- early return ---
        }

        pl.getInventory().addDevCard(1, SOCInventory.NEW, cardType);

        final int pnum = pl.getPlayerNumber();
        if ((cardType != SOCDevCardConstants.KNIGHT) || (game.clientVersionLowest >= SOCDevCardConstants.VERSION_FOR_NEW_TYPES))
        {
            srv.messageToGame(game.getName(), new SOCDevCardAction(game.getName(), pnum, SOCDevCardAction.DRAW, cardType));
        } else {
            srv.messageToGameForVersions
                (game, -1, SOCDevCardConstants.VERSION_FOR_NEW_TYPES - 1,
                 new SOCDevCardAction(game.getName(), pnum, SOCDevCardAction.DRAW, SOCDevCardConstants.KNIGHT_FOR_VERS_1_X), true);
            srv.messageToGameForVersions
                (game, SOCDevCardConstants.VERSION_FOR_NEW_TYPES, Integer.MAX_VALUE,
                 new SOCDevCardAction(game.getName(), pnum, SOCDevCardAction.DRAW, SOCDevCardConstants.KNIGHT), true);
        }
        srv.messageToGameKeyedSpecial(game, true, "debug.dev.gets", pl.getName(), Integer.valueOf(cardType));
            // ""### joe gets a Road Building card."
    }

    /**
     * Given a player {@code name} or player number, find that player in the game.
     * If not found by name, or player number doesn't match expected format, sends a message to the
     * requesting user.
     *
     * @param c  Connection of requesting debug user
     * @param ga  Game to find player
     * @param name  Player name, or player position number in format "{@code #3}"
     *     numbered 0 to {@link SOCGame#maxPlayers ga.maxPlayers}-1 inclusive
     * @return  {@link SOCPlayer} with this name or number, or {@code null} if an error was sent to the user
     * @since 1.1.20
     */
    private SOCPlayer debug_getPlayer(final Connection c, final SOCGame ga, final String name)
    {
        if (name.length() == 0)
        {
            return null;  // <--- early return ---
        }

        SOCPlayer pl = null;

        if (name.startsWith("#") && (name.length() > 1) && Character.isDigit(name.charAt(1)))
        {
            String err = null;
            final int max = ga.maxPlayers - 1;
            try
            {
                final int i = Integer.parseInt(name.substring(1).trim());
                if (i > max)
                    err = "Max player number is " + Integer.toString(max);
                else if (ga.isSeatVacant(i))
                    err = "Player number " + Integer.toString(i) + " is vacant";
                else
                    pl = ga.getPlayer(i);
            }
            catch (NumberFormatException e) {
                err = "Player number format is # followed by the number (0 to "
                    + Integer.toString(max) + " inclusive)";
            }

            if (err != null)
            {
                srv.messageToPlayer(c, ga.getName(), "### " + err);

                return null;  // <--- early return ---
            }
        }

        if (pl == null)
            pl = ga.getPlayer(name);
        if (pl == null)
            srv.messageToPlayer(c, ga.getName(), "### Player name not found: " + name);

        return pl;
    }

    // javadoc inherited from GameHandler
    public void endTurnIfInactive(final SOCGame ga, final long currentTimeMillis)
    {
        final int gameState = ga.getGameState();
        final boolean isDiscardOrPickRsrc = (gameState == SOCGame.WAITING_FOR_DISCARDS)
            || (gameState == SOCGame.WAITING_FOR_PICK_GOLD_RESOURCE)
            || (gameState == SOCGame.STARTS_WAITING_FOR_PICK_GOLD_RESOURCE);

        SOCPlayer pl = ga.getPlayer(ga.getCurrentPlayerNumber());

        if (isDiscardOrPickRsrc)
        {
            // Check if we're waiting on any humans too, not on robots only

            SOCPlayer plEnd = null;  // bot the game is waiting to hear from
            for (int i = 0; i < ga.maxPlayers; ++i)
            {
                final SOCPlayer pli = ga.getPlayer(i);
                if ((! pli.getNeedToDiscard()) && (pli.getNeedToPickGoldHexResources() == 0))
                    continue;

                if (pli.isRobot())
                {
                    if (plEnd == null)
                        plEnd = pli;
                } else {
                    return;  // <--- Waiting on humans, don't end bot's turn ---
                }
            }

            if (plEnd == null)
                return;  // <--- Not waiting on any bot ---

            pl = plEnd;
        } else {
            if (! pl.isRobot())
                return;  // <--- not a robot's turn, and not isDiscardOrPickRsrc ---
        }

        if (pl.getCurrentOffer() != null)
        {
            // Robot is waiting for response to a trade offer;
            // check against that longer timeout.
            final long tradeInactiveTime
                = currentTimeMillis - (1000L * ROBOT_FORCE_ENDTURN_TRADEOFFER_SECONDS);
            if (ga.lastActionTime > tradeInactiveTime)
                return;  // <-- Waiting on humans --
        }

        new SOCForceEndTurnThread(srv, this, ga, pl).start();
    }

    /**
     * A bot is unresponsive, or a human player has left the game.
     * End this player's turn cleanly, or force-end if needed.
     *<P>
     * Can be called for a player still in the game, or for a player
     * who has left ({@link SOCGame#removePlayer(String)} has been called).
     * Can be called for a player who isn't current player; in that case
     * it takes action if the game was waiting for the player (picking random
     * resources for discard or gold-hex picks) but won't end the current turn.
     *<P>
     * If they were placing an initial road, also cancels that road's
     * initial settlement.
     *<P>
     * <b>Locks:</b> Must not have ga.takeMonitor() when calling this method.
     * May or may not have <tt>gameList.takeMonitorForGame(ga)</tt>;
     * use <tt>hasMonitorFromGameList</tt> to indicate.
     *<P>
     * Not public, but package visibility, for use by {@link SOCForceEndTurnThread} for {@link SOCGameTimeoutChecker}.
     *
     * @param ga   The game to end turn if called for current player, or to otherwise stop waiting for a player
     * @param plNumber  player.getNumber; may or may not be current player
     * @param plName    player.getName
     * @param plConn    player's client connection
     * @param hasMonitorFromGameList  if false, have not yet called
     *          {@link SOCGameList#takeMonitorForGame(String) gameList.takeMonitorForGame(ga)};
     *          if false, this method will take this monitor at its start,
     *          and release it before returning.
     * @return true if the turn was ended and game is still active;
     *          false if we find that all players have left and
     *          the gamestate has been changed here to {@link SOCGame#OVER OVER}.
     */
    boolean endGameTurnOrForce
        (SOCGame ga, final int plNumber, final String plName, Connection plConn,
         final boolean hasMonitorFromGameList)
    {
        boolean gameStillActive = true;

        final String gaName = ga.getName();
        if (! hasMonitorFromGameList)
        {
            srv.gameList.takeMonitorForGame(gaName);
        }
        final int cpn = ga.getCurrentPlayerNumber();
        final int gameState = ga.getGameState();

        /**
         * Is a board-reset vote is in progress?
         * If they're still a sitting player, to keep the game
         * moving, fabricate their response: vote No.
         */
        boolean gameVotingActiveDuringStart = false;

        if (ga.getResetVoteActive())
        {
            if (gameState <= SOCGame.STARTS_WAITING_FOR_PICK_GOLD_RESOURCE)
                gameVotingActiveDuringStart = true;

            if ((! ga.isSeatVacant(plNumber))
                && (ga.getResetPlayerVote(plNumber) == SOCGame.VOTE_NONE))
            {
                srv.gameList.releaseMonitorForGame(gaName);
                ga.takeMonitor();
                srv.resetBoardVoteNotifyOne(ga, plNumber, plName, false);
                ga.releaseMonitor();
                srv.gameList.takeMonitorForGame(gaName);
            }
        }

        /**
         * Now end their turn, or handle any needed responses if not current player.
         * Don't call forceEndGameTurn()/ga.forceEndTurn() unless we need to.
         */
        if (plNumber == cpn)
        {
            /**
             * End their turn just to keep the game limping along.
             * To prevent deadlock, we must release gamelist's monitor for
             * this game before calling endGameTurn.
             */

            if ((gameState == SOCGame.START1B) || (gameState == SOCGame.START2B) || (gameState == SOCGame.START3B))
            {
                /**
                 * Leaving during initial road placement.
                 * Cancel the settlement they just placed,
                 * and send that cancel to the other players.
                 * Don't change gameState yet.
                 * Note that their most recent init settlement is removed here,
                 * but not earlier settlement(s). (That would impact the robots much more.)
                 */
                SOCPlayer pl = ga.getPlayer(plNumber);
                SOCSettlement pp = new SOCSettlement(pl, pl.getLastSettlementCoord(), null);
                ga.undoPutInitSettlement(pp);
                ga.setGameState(gameState);  // state was changed by undoPutInitSettlement
                srv.messageToGameWithMon(gaName, new SOCCancelBuildRequest(gaName, SOCSettlement.SETTLEMENT));
            }

            if (ga.canEndTurn(plNumber))
            {
                srv.gameList.releaseMonitorForGame(gaName);
                ga.takeMonitor();
                endGameTurn(ga, null, true);
                ga.releaseMonitor();
                srv.gameList.takeMonitorForGame(gaName);
            } else {
                /**
                 * Cannot easily end turn.
                 * Must back out something in progress.
                 * May or may not end turn; see javadocs
                 * of forceEndGameTurn and game.forceEndTurn.
                 * All start phases are covered here (START1A..START2B)
                 * because canEndTurn returns false in those gameStates.
                 */
                srv.gameList.releaseMonitorForGame(gaName);
                ga.takeMonitor();
                if (gameVotingActiveDuringStart)
                {
                    /**
                     * If anyone has requested a board-reset vote during
                     * game-start phases, we have to tell clients to cancel
                     * the vote request, because {@link soc.message.SOCTurn}
                     * isn't always sent during start phases.  (Voting must
                     * end when the turn ends.)
                     */
                    srv.messageToGame(gaName, new SOCResetBoardReject(gaName));
                    ga.resetVoteClear();
                }

                /**
                 * Force turn to end
                 */
                gameStillActive = forceEndGameTurn(ga, plName);
                ga.releaseMonitor();
                if (gameStillActive)
                {
                    srv.gameList.takeMonitorForGame(gaName);
                }
            }
        }
        else
        {
            /**
             * Check if game is waiting for input from the player who
             * is leaving, but who isn't current player.
             * To keep the game moving, fabricate their response.
             * - Board-reset voting: Handled above.
             * - Waiting for discard: Handle here.
             * - Waiting for gold-hex pick: Handle here.
             */
            if (   ((gameState == SOCGame.WAITING_FOR_DISCARDS) && ga.getPlayer(plNumber).getNeedToDiscard())
                || (  ((gameState == SOCGame.WAITING_FOR_PICK_GOLD_RESOURCE)
                       || (gameState == SOCGame.STARTS_WAITING_FOR_PICK_GOLD_RESOURCE))
                    && (ga.getPlayer(plNumber).getNeedToPickGoldHexResources() > 0)  ))
            {
                /**
                 * For discard, tell the discarding player's client that they discarded the resources,
                 * tell everyone else that the player discarded unknown resources.
                 * For gold pick, announce the picked resources.
                 */
                srv.gameList.releaseMonitorForGame(gaName);
                System.err.println("L5789: Waiting too long for bot discard or gain: game="
                    + ga.getName() + ", pn=" + plNumber + "  " + plName);
                ga.takeMonitor();
                forceGamePlayerDiscardOrGain(ga, cpn, plConn, plName, plNumber);
                sendGameState(ga, false, false);  // WAITING_FOR_DISCARDS or MOVING_ROBBER for discard;
                    // PLAY1 or WAITING_FOR_PICK_GOLD_RESOURCE for gain
                ga.releaseMonitor();
                srv.gameList.takeMonitorForGame(gaName);
            }

        }  // current player?

        if (! hasMonitorFromGameList)
        {
            srv.gameList.releaseMonitorForGame(gaName);
        }

        return gameStillActive;
    }

    /**
     * Force this player (not current player) to discard, or gain random resources from a gold hex,
     * and report resources to all players. Does not send gameState, which may have changed when
     * this method called {@link SOCGame#playerDiscardOrGainRandom(int, boolean)}.
     *<P>
     * Discards if {@link SOCGame#getGameState() cg.getGameState()} == {@link SOCGame#WAITING_FOR_DISCARDS},
     * otherwise picks enough random resources for {@link SOCPlayer#getNeedToPickGoldHexResources()}.
     *<P>
     * Assumes, as {@link #endGameTurn(SOCGame, SOCPlayer, boolean)} does:
     * <UL>
     * <LI> ga.takeMonitor already called (not the same as {@link SOCGameList#takeMonitorForGame(String)})
     * <LI> gamelist.takeMonitorForGame is NOT called, we do NOT have that monitor
     * </UL>
     *
     * @param cg  Game object
     * @param cpn Game's current player number
     * @param c   Connection of discarding/gaining player
     * @param plName Discarding/gaining player {@code pn}'s name, for GameTextMsg
     * @param pn  Player number who must discard/gain resources
     * @throws IllegalStateException if {@code pn} is current player, or if incorrect game state or incorrect
     *     player status; see {@link SOCGame#playerDiscardOrGainRandom(int, boolean)} for details
     */
    private final void forceGamePlayerDiscardOrGain
        (final SOCGame cg, final int cpn, final Connection c, final String plName, final int pn)
        throws IllegalStateException
    {
        final boolean isDiscard = (cg.getGameState() == SOCGame.WAITING_FOR_DISCARDS);

        final SOCResourceSet rset = cg.playerDiscardOrGainRandom(pn, isDiscard);

        // Report resources lost or gained; see also forceEndGameTurn for same reporting code.

        final String gaName = cg.getName();
        final int totalRes = rset.getTotal();
        if (isDiscard)
        {
            if ((c != null) && c.isConnected())
                reportRsrcGainLoss(gaName, rset, true, true, pn, -1, null, c);

            srv.messageToGameExcept
                (gaName, c, new SOCPlayerElement
                    (gaName, pn, SOCPlayerElement.LOSE, SOCPlayerElement.UNKNOWN, totalRes, true),
                 true);
            srv.messageToGameKeyed(cg, true, "action.discarded", plName, totalRes);  // "{0} discarded {1} resources."

            System.err.println("Forced discard: " + totalRes + " from " + plName + " in game " + gaName);
        } else {
            // Send SOCPlayerElement messages, "gains" text
            reportRsrcGainGold(cg, cg.getPlayer(pn), pn, rset, true, false);

            System.err.println("Forced gold picks: " + totalRes + " to " + plName + " in game " + gaName);
        }
    }

    /**
     * Listener callback for scenario events on the large sea board which affect the game or board,
     * not a specific player. For example, a hex might be revealed from fog.
     *<P>
     * <em>Threads:</em> The game's treater thread handles incoming client messages and calls
     * game methods that change state. Those same game methods will trigger the scenario events;
     * so, the treater thread will also run this <tt>gameEvent</tt> callback.
     *
     * @param ga  Game
     * @param evt  Event code
     * @param detail  Game piece, coordinate, or other data about the event, or null, depending on <tt>evt</tt>
     * @see #playerEvent(SOCGame, SOCPlayer, SOCScenarioPlayerEvent, boolean, Object)
     * @since 2.0.00
     */
    public void gameEvent(final SOCGame ga, final SOCScenarioGameEvent evt, final Object detail)
    {
        switch (evt)
        {
        case SGE_FOG_HEX_REVEALED:
            {
                final SOCBoard board = ga.getBoard();
                final int hexCoord = ((Integer) detail).intValue(),
                          hexType  = board.getHexTypeFromCoord(hexCoord),
                          diceNum  = board.getNumberOnHexFromCoord(hexCoord);
                final String gaName = ga.getName();

                srv.messageToGame
                    (gaName, new SOCRevealFogHex(gaName, hexCoord, hexType, diceNum));

                final int cpn = ga.getCurrentPlayerNumber();
                if (cpn != -1)
                {
                    final int res = board.getHexTypeFromNumber(hexCoord);
                    if ((res >= Data.ResourceType.CLAY_VALUE) && (res <= Data.ResourceType.WOOD_VALUE))
                    {
                        ga.pendingMessagesOut.add
                            (new SOCPlayerElement(gaName, cpn, SOCPlayerElement.GAIN, res, 1, true));
                        ga.pendingMessagesOut.add
                            (new UnlocalizedString
                                (true, "event.fog.reveal",  // "{0} gets 1 {1,rsrcs} by revealing the fog hex."
                                 ga.getPlayer(cpn).getName(), Integer.valueOf(1), Integer.valueOf(res)));
                    }
                }
            }
            break;

        case SGE_CLVI_WIN_VILLAGE_CLOTH_EMPTY:
            {
                srv.messageToGameKeyed(ga, true, "event.sc_clvi.game.ending.villages");
                    // "Game is ending: Less than half the villages have cloth remaining."
                srv.messageToGameKeyed(ga, true, "event.won.special.cond", ((SOCPlayer) detail).getName());
                    // "{0} has won due to this special win condition."
            }
            break;

        case SGE_PIRI_LAST_FORTRESS_FLEET_DEFEATED:
            {
                final String gaName = ga.getName();
                srv.messageToGameKeyedSpecial(ga, true, "event.sc_piri.fleet.defeated");
                    // "All pirate fortresses have been recaptured, the pirate fleet is defeated."
                srv.messageToGame(gaName, new SOCMoveRobber(gaName, ga.getCurrentPlayerNumber(), 0));
            }
            break;

        default:
            // Some game events, such as SGE_STARTPLAY_BOARD_SPECIAL_NODES_EMPTIED, are ignored at the server.
            // Default case does nothing, prevents a compiler warning.
        }
    }

    /**
     * Listener callback for per-player scenario events on the large sea board.
     * For example, there might be an SVP awarded for settlements.
     * Server sends messages to the game to announce it (PLAYERELEMENT,
     * {@link #updatePlayerSVPPendingMessage(SOCGame, SOCPlayer, int, String)}, etc).
     *<P>
     * <em>Threads:</em> The game's treater thread handles incoming client messages and calls
     * game methods that change state. Those same game methods will trigger the scenario events;
     * so, the treater thread will also run this <tt>playerEvent</tt> callback.
     *
     * @param ga  Game
     * @param pl  Player
     * @param evt  Event code
     * @see #gameEvent(SOCGame, SOCScenarioGameEvent, Object)
     * @param flagsChanged  True if this event changed {@link SOCPlayer#getScenarioPlayerEvents()},
     *             {@link SOCPlayer#getSpecialVP()}, or another flag documented for <tt>evt</tt> in
     *             {@link SOCScenarioPlayerEvent}
     * @param obj  Object related to the event, or null; documented for <tt>evt</tt> in {@link SOCScenarioPlayerEvent}.
     *             Example: The {@link SOCVillage} for {@link SOCScenarioPlayerEvent#CLOTH_TRADE_ESTABLISHED_VILLAGE}.
     * @since 2.0.00
     */
    public void playerEvent(final SOCGame ga, final SOCPlayer pl, final SOCScenarioPlayerEvent evt,
        final boolean flagsChanged, final Object obj)
    {
        // Note: Some SOCGameHandler code assumes that player events are fired only during
        // SOCGameMessageHandler.handlePUTPIECE and handleMOVEPIECE.
        // Most handle* methods don't check pendingMessagesOut before sending game state.
        // If a new player event breaks this assumption, adjust SOCGameHandler.playerEvent(...)
        // and related code; search where SOCGame.pendingMessagesOut is used.

        final String gaName = ga.getName(),
                     plName = pl.getName();
        final int pn = pl.getPlayerNumber();

        boolean sendSVP = true;
        boolean sendPlayerEventsBitmask = true;

        switch (evt)
        {
        case SVP_SETTLED_ANY_NEW_LANDAREA:
            {
                final String newSettleEventStr =
                    (playerEvent_newSettlementIsByShip(ga, (SOCSettlement) obj))
                    ? "event.svp.sc_sany.island"  // "growing past the main island"
                    : "event.svp.sc_sany.area";   // "growing to a new area"
                updatePlayerSVPPendingMessage(ga, pl, 1, newSettleEventStr);
            }
            break;

        case SVP_SETTLED_EACH_NEW_LANDAREA:
            {
                final String newSettleEventStr =
                    (playerEvent_newSettlementIsByShip(ga, (SOCSettlement) obj))
                    ? "event.svp.sc_seac.island"  // "settling a new island"
                    : "event.svp.sc_seac.area";   // "settling a new area"
                updatePlayerSVPPendingMessage(ga, pl, 2, newSettleEventStr);
                sendPlayerEventsBitmask = false;
                final int las = pl.getScenarioSVPLandAreas();
                if (las != 0)
                    ga.pendingMessagesOut.add(new SOCPlayerElement
                        (gaName, pn, SOCPlayerElement.SET,
                         SOCPlayerElement.SCENARIO_SVP_LANDAREAS_BITMASK, las));
            }
            break;

        case CLOTH_TRADE_ESTABLISHED_VILLAGE:
            {
                sendSVP = false;
                if (! flagsChanged)
                    sendPlayerEventsBitmask = false;
                ga.pendingMessagesOut.add(new UnlocalizedString
                    ("event.sc_clvi.established", plName));  // "{0} established a trade route with a village."
                if (flagsChanged)
                    srv.messageToPlayerPendingKeyed(pl, gaName, "event.sc_clvi.not.prevented.pirate");
                        // "You are no longer prevented from moving the pirate ship."

                // Player gets 1 cloth for establishing trade
                SOCVillage vi = (SOCVillage) obj;
                srv.messageToGame(gaName, new SOCPieceValue(gaName, vi.getCoordinates(), vi.getCloth(), 0));
                srv.messageToGame(gaName, new SOCPlayerElement
                    (gaName, pn, SOCPlayerElement.SET, SOCPlayerElement.SCENARIO_CLOTH_COUNT, pl.getCloth()));
            }
            break;

        case DEV_CARD_REACHED_SPECIAL_EDGE:
            {
                sendPlayerEventsBitmask = false;
                sendSVP = false;
                IntPair edge_cardType = (IntPair) obj;
                Connection c = srv.getConnection(plName);
                ga.pendingMessagesOut.add(new UnlocalizedString
                    ("action.built.sc_ftri.dev", plName));  // "{0} gets a Development Card as a gift from the Lost Tribe."
                srv.messageToPlayer(c, new SOCDevCardAction(gaName, pn, SOCDevCardAction.DRAW, edge_cardType.getB()));
                srv.messageToGameExcept(gaName, c, new SOCDevCardAction(gaName, pn, SOCDevCardAction.DRAW, SOCDevCardConstants.UNKNOWN), true);
                srv.messageToGame(gaName, new SOCSimpleAction
                    (gaName, -1, SOCSimpleAction.BOARD_EDGE_SET_SPECIAL, edge_cardType.getA(), 0));
            }
            break;

        case SVP_REACHED_SPECIAL_EDGE:
            {
                updatePlayerSVPPendingMessage(ga, pl, 1, "event.svp.sc_ftri.gift");  // "a gift from the Lost Tribe"
                sendPlayerEventsBitmask = false;
                srv.messageToGame(gaName, new SOCSimpleAction
                    (gaName, -1, SOCSimpleAction.BOARD_EDGE_SET_SPECIAL, ((Integer) obj).intValue(), 0));
            }
            break;

        case REMOVED_TRADE_PORT:
            {
                sendPlayerEventsBitmask = false;
                sendSVP = false;
                IntPair edge_portType = (IntPair) obj;
                final int edge = edge_portType.getA(),
                          portType = edge_portType.getB();
                if ((edge & 0xFF) <= ga.getBoard().getBoardWidth())
                    // announce removal from board, unless (for debugging)
                    // this port wasn't really on the board at clients
                    srv.messageToGame(gaName, new SOCSimpleAction
                        (gaName, pn, SOCSimpleAction.TRADE_PORT_REMOVED, edge, portType));
                if (ga.getGameState() == SOCGame.PLACING_INV_ITEM)
                {
                    // Removal happens during ship piece placement, which is followed at server with sendGameState.
                    // When sendGameState gives the new state, client will prompt current player to place now.
                    // We just need to send the client PLACING_EXTRA, for the port type and not-cancelable flag.
                    Connection c = srv.getConnection(plName);
                    srv.messageToPlayer(c, new SOCInventoryItemAction
                        (gaName, pn, SOCInventoryItemAction.PLACING_EXTRA, -portType, false, false, false));
                } else {
                    // port was added to player's inventory;
                    // if this message changes, also update SOCGameHandler.processDebugCommand_scenario
                    srv.messageToGame(gaName, new SOCInventoryItemAction
                        (gaName, pn, SOCInventoryItemAction.ADD_PLAYABLE, -portType, false, false, true));
                }
            }
            break;

        default:
            break;  // Suppress warning; not all enum values need a handler here
        }

        if (sendSVP)
            ga.pendingMessagesOut.add(new SOCPlayerElement
                (gaName, pn, SOCPlayerElement.SET,
                 SOCPlayerElement.SCENARIO_SVP, pl.getSpecialVP()));

        if (sendPlayerEventsBitmask)
            ga.pendingMessagesOut.add(new SOCPlayerElement
                (gaName, pn, SOCPlayerElement.SET,
                 SOCPlayerElement.SCENARIO_PLAYEREVENTS_BITMASK, pl.getScenarioPlayerEvents()));
    }

    /**
     * For Special VP player events, check if a new settlement was apparently reached by land or sea.
     * Most new LandAreas are on other islands, but a few (SC_TTD) are on the main island.
     * @param ga  Game with this new settlement
     * @param se  Newly placed settlement to check, passed to
     *     {@link #playerEvent(SOCGame, SOCPlayer, SOCScenarioPlayerEvent, boolean, Object)}
     * @return  Does the new settlement have more adjacent ships than roads?
     * @since 2.0.00
     */
    private final boolean playerEvent_newSettlementIsByShip(final SOCGame ga, final SOCSettlement se)
    {
        if (se == null)
            return true;  // shouldn't happen, but fail gracefully; most new areas are on new islands

        final SOCBoard board = ga.getBoard();
        Vector<Integer> seEdges = board.getAdjacentEdgesToNode(se.getCoordinates());

        int shipCount = 0, roadCount = 0;
        for (int edge : seEdges)
        {
            SOCRoad pp = board.roadAtEdge(edge);
            if (pp == null)
                continue;

            if (pp.isRoadNotShip())
                ++roadCount;
            else
                ++shipCount;
        }

        return (shipCount > roadCount);
    }

    /**
     * A player has been awarded Special Victory Points (SVP), so send
     * a {@link SOCSVPTextMessage} to the game about the SVP description,
     * and also call {@link SOCPlayer#addSpecialVPInfo(int, String)}.
     * Should be called before {@link SOCPlayerElement}({@link SOCPlayerElement#SCENARIO_SVP SCENARIO_SVP}),
     * not after.
     *<P>
     * Adds the message to {@link SOCGame#pendingMessagesOut}; note that
     * right now, that field is checked only in
     * {@link SOCGameMessageHandler#handlePUTPIECE(SOCGame, Connection, SOCPutPiece)}
     * and {@link SOCGameMessageHandler#handleMOVEPIECE(SOCGame, Connection, SOCMovePiece)},
     * because no other method currently awards SVP.
     * @param ga  Game
     * @param pl  Player
     * @param svp  Number of SVP
     * @param descKey  String key for description of the player's action that led to SVP
     * @since 2.0.00
     * @see #sendGamePendingMessages(SOCGame, boolean)
     */
    private static void updatePlayerSVPPendingMessage(SOCGame ga, SOCPlayer pl, final int svp, final String descKey)
    {
        pl.addSpecialVPInfo(svp, descKey);
        final String gaName = ga.getName();
        ga.pendingMessagesOut.add(new SOCSVPTextMessage(gaName, pl.getPlayerNumber(), svp, descKey));
    }

    /**
     * Sends the contents of this game's {@link SOCGame#pendingMessagesOut}, then empties that list.
     * To avoid unnecessary work here, check if the list is empty before calling this method.
     *<P>
     * <B>I18N:</B> Checks {@code pendingMessagesOut} for {@link SOCKeyedMessage}s and handles them accordingly.
     * Currently this is the only method that checks for those, because other places send text messages
     * immediately instead of queueing them and localizing/sending later.
     * Also checks for {@link UnlocalizedString}s, to be localized and sent with
     * {@link SOCServer#messageToGameKeyed(SOCGame, boolean, String, Object...)}
     * or {@link SOCServer#messageToGameKeyedSpecial(SOCGame, boolean, String, Object...)}.
     *<P>
     * <B>Locks:</B> If {@code takeMon} is true, takes and releases
     * {@link SOCGameList#takeMonitorForGame(String) gameList.takeMonitorForGame(gameName)}.
     * Otherwise call {@link SOCGameList#takeMonitorForGame(String) gameList.takeMonitorForGame(gameName)}
     * before calling this method.
     * @param ga  game with pending messages
     * @param takeMon Should this method take and release game's monitor via
     *     {@link SOCGameList#takeMonitorForGame(String) gameList.takeMonitorForGame(gameName)}?
     *     True unless caller already holds that monitor.
     * @see #updatePlayerSVPPendingMessage(SOCGame, SOCPlayer, int, String)
     * @since 2.0.00
     */
    void sendGamePendingMessages(SOCGame ga, final boolean takeMon)
    {
        final String gaName = ga.getName();

        if (takeMon)
            srv.gameList.takeMonitorForGame(gaName);

        for (final Object msg : ga.pendingMessagesOut)
        {
            if (msg instanceof SOCKeyedMessage)
                srv.messageToGameKeyedType(ga, (SOCKeyedMessage) msg, false);
            else if (msg instanceof SOCMessage)
                srv.messageToGameWithMon(gaName, (SOCMessage) msg);
            else if (msg instanceof UnlocalizedString)
            {
                final UnlocalizedString us = (UnlocalizedString) msg;
                if (us.isSpecial)
                    srv.messageToGameKeyedSpecial(ga, false, us.key, us.params);
                else
                    srv.messageToGameKeyed(ga, false, us.key, us.params);
            }
            // else: ignore
        }
        ga.pendingMessagesOut.clear();

        for (SOCPlayer p : ga.getPlayers())
        {
            final List<Object> pq = p.pendingMessagesOut;
            final int L = pq.size();
            if (L >= 0)
            {
                final Connection c = srv.getConnection(p.getName());
                if (c != null)
                    for (int i = 0; i < L; ++i)
                        c.put(((SOCMessage) pq.get(i)));

                pq.clear();
            }
        }

        if (takeMon)
            srv.gameList.releaseMonitorForGame(gaName);
    }

}<|MERGE_RESOLUTION|>--- conflicted
+++ resolved
@@ -1274,11 +1274,7 @@
                 unknownType = SOCDevCardConstants.UNKNOWN;
             else
                 unknownType = SOCDevCardConstants.UNKNOWN_FOR_VERS_1_X;
-<<<<<<< HEAD
-            final SOCMessage cardUnknownMsg = new SOCDevCardAction(gameName, i, SOCDevCardAction.ADDOLD, unknownType);
-=======
-            final String cardUnknownCmd = SOCDevCardAction.toCmd(gameName, i, SOCDevCardAction.ADD_OLD, unknownType);
->>>>>>> b3640f93
+            final SOCMessage cardUnknownMsg = new SOCDevCardAction(gameName, i, SOCDevCardAction.ADD_OLD, unknownType);
             for (int j = 0; j < numDevCards; j++)
             {
                 c.put(cardUnknownMsg);

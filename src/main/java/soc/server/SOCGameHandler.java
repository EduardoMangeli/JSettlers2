--- conflicted
+++ resolved
@@ -899,13 +899,8 @@
             {
                 c.put(new SOCPotentialSettlements(gameName, -1, new Vector<Integer>(psList)));
             } else {
-<<<<<<< HEAD
                 c.put(new SOCPotentialSettlements
-                    (gameName, -1, pan, lan, SOCBoardLargeAtServer.getLegalSeaEdges(gameData, -1)));
-=======
-                c.put(SOCPotentialSettlements.toCmd
                     (gameName, -1, pan, lan, SOCBoardAtServer.getLegalSeaEdges(gameData, -1)));
->>>>>>> 1b741479
             }
 
             if (addedPsList)
@@ -1156,13 +1151,8 @@
                 {
                     c.put(new SOCPotentialSettlements(gameName, i, new Vector<Integer>(psList)));
                 } else {
-<<<<<<< HEAD
                     c.put(new SOCPotentialSettlements
-                        (gameName, i, pan, lan, SOCBoardLargeAtServer.getLegalSeaEdges(gameData, i)));
-=======
-                    c.put(SOCPotentialSettlements.toCmd
                         (gameName, i, pan, lan, SOCBoardAtServer.getLegalSeaEdges(gameData, i)));
->>>>>>> 1b741479
                     lan[0] = null;  // Undo change to game's copy of landAreasLegalNodes
                 }
             }

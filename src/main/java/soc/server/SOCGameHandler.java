/**
 * Java Settlers - An online multiplayer version of the game Settlers of Catan
 * This file Copyright (C) 2013-2017 Jeremy D Monin <jeremy@nand.net>.
 * Contents were formerly part of SOCServer.java;
 * portions of this file Copyright (C) 2003  Robert S. Thomas <thomas@infolab.northwestern.edu>
 * Portions of this file Copyright (C) 2012 Paul Bilnoski <paul@bilnoski.net>
 * Portions of this file Copyright (C) 2017 Ruud Poutsma <rtimon@gmail.com>
 *
 * This program is free software; you can redistribute it and/or
 * modify it under the terms of the GNU General Public License
 * as published by the Free Software Foundation; either version 3
 * of the License, or (at your option) any later version.
 *
 * This program is distributed in the hope that it will be useful,
 * but WITHOUT ANY WARRANTY; without even the implied warranty of
 * MERCHANTABILITY or FITNESS FOR A PARTICULAR PURPOSE.  See the
 * GNU General Public License for more details.
 *
 * You should have received a copy of the GNU General Public License
 * along with this program.  If not, see <http://www.gnu.org/licenses/>.
 *
 * The maintainer of this program can be reached at jsettlers@nand.net
 **/
package soc.server;

import java.text.DateFormat;
import java.text.MessageFormat;
import java.util.ArrayList;
import java.util.Arrays;
import java.util.Date;
import java.util.Enumeration;
import java.util.HashMap;
import java.util.HashSet;
import java.util.Hashtable;
import java.util.Iterator;
import java.util.List;
import java.util.Map;
import java.util.NoSuchElementException;
import java.util.Set;
import java.util.StringTokenizer;
import java.util.Vector;

import soc.debug.D;
import soc.game.*;
import soc.message.SOCBoardLayout;
import soc.message.SOCBoardLayout2;
import soc.message.SOCBotJoinGameRequest;
import soc.message.SOCCancelBuildRequest;
import soc.message.SOCChangeFace;
import soc.message.SOCChoosePlayerRequest;
import soc.message.SOCClearOffer;
import soc.message.SOCDebugFreePlace;
import soc.message.SOCDevCardAction;
import soc.message.SOCDevCardCount;
import soc.message.SOCDiceResult;
import soc.message.SOCDiscard;
import soc.message.SOCDiscardRequest;
import soc.message.SOCFirstPlayer;
import soc.message.SOCGameMembers;
import soc.message.SOCGameServerText;
import soc.message.SOCGameState;
import soc.message.SOCGameStats;
import soc.message.SOCInventoryItemAction;
import soc.message.SOCJoinGame;
import soc.message.SOCJoinGameAuth;
import soc.message.SOCKeyedMessage;
import soc.message.SOCLocalizedStrings;
import soc.message.SOCLargestArmy;
import soc.message.SOCLastSettlement;
import soc.message.SOCLeaveGame;
import soc.message.SOCLongestRoad;
import soc.message.SOCMessage;
import soc.message.SOCMovePieceRequest;
import soc.message.SOCMoveRobber;
import soc.message.SOCPieceValue;
import soc.message.SOCPlayerElement;
import soc.message.SOCPlayerElements;
import soc.message.SOCPlayerStats;
import soc.message.SOCPotentialSettlements;
import soc.message.SOCPutPiece;
import soc.message.SOCResetBoardReject;
import soc.message.SOCRevealFogHex;
import soc.message.SOCRollDice;
import soc.message.SOCRollDicePrompt;
import soc.message.SOCSVPTextMessage;
import soc.message.SOCScenarioInfo;
import soc.message.SOCSetPlayedDevCard;
import soc.message.SOCSetSeatLock;
import soc.message.SOCSetSpecialItem;
import soc.message.SOCSetTurn;
import soc.message.SOCSimpleAction;
import soc.message.SOCSimpleRequest;
import soc.message.SOCSitDown;
import soc.message.SOCStartGame;
import soc.message.SOCStatusMessage;
import soc.message.SOCTurn;
import soc.proto.Data;
import soc.server.genericServer.Connection;
import soc.util.IntPair;
import soc.util.SOCGameList;
import soc.util.Version;

/**
 * Server class to handle game-specific actions and messages for the SoC game type.
 * Clients' inbound messages are received by {@link SOCGameMessageHandler}, which
 * calls this game handler for frequently used game logic and response methods.
 * Use {@link #getMessageHandler()} to obtain the game handler's message handler.
 *<P>
 * Before v2.0.00, these methods and fields were part of {@link SOCServer}.
 * So, some may have {@code @since} javadoc labels with versions older than 2.0.00.
 *
 * @author Jeremy D Monin &lt;jeremy@nand.net&gt;
 * @since 2.0.00
 */
public class SOCGameHandler extends GameHandler
    implements SOCScenarioEventListener
{
    /**
     * Force robot to end their turn after this much inactivity,
     * while they've made a trade offer. Default is 60 seconds.
     *<P>
     * This field was originally in SOCServer, moved in v2.0.00.
     * @see SOCServer#ROBOT_FORCE_ENDTURN_SECONDS
     * @see SOCServer#checkForExpiredTurns(long)
     * @since 1.1.11
     */
    public static int ROBOT_FORCE_ENDTURN_TRADEOFFER_SECONDS = 60;

    /**
     * Used by {@link #SOC_DEBUG_COMMANDS_HELP}, etc.
     * @see #DEBUG_COMMANDS_HELP_PLAYER
     */
    private static final String DEBUG_COMMANDS_HELP_RSRCS
        = "rsrcs: #cl #or #sh #wh #wo player";

    /**
     * Used by {@link #SOC_DEBUG_COMMANDS_HELP}, etc.
     * @see #DEBUG_COMMANDS_HELP_PLAYER
     */
    private static final String DEBUG_COMMANDS_HELP_DEV
        = "dev: #typ player";

    /**
     * Debug help: player name or number. Used by {@link #SOC_DEBUG_COMMANDS_HELP}, etc.
     * @since 1.1.20
     */
    private static final String DEBUG_COMMANDS_HELP_PLAYER
        = "'Player' is a player name or #number (upper-left is #0, increasing clockwise)";

    /**
     * Debug help: 1-line summary of dev card types, from {@link SOCDevCardConstants}.
     * @see #SOC_DEBUG_COMMANDS_HELP
     * @since 1.1.17
     */
    private static final String DEBUG_COMMANDS_HELP_DEV_TYPES =
        "### 1:road  2:year of plenty  3:mono  4:gov  5:market  6:univ  7:temple  8:chapel  9:soldier";

    /**
     * Used by {@link #SOC_DEBUG_COMMANDS_HELP}, etc. Used with {@link SOCGame#debugFreePlacement}.
     */
    private static final String DEBUG_CMD_FREEPLACEMENT = "*FREEPLACE*";

    /**
     * Debug command prefix for scenario-related debugging. Used with
     * {@link #processDebugCommand_scenario(Connection, String, String)}.
     * @since 2.0.00
     */
    private static final String DEBUG_CMD_PFX_SCENARIO = "*SCEN* ";

    /**
     * Debug help text to place at the end of {@link SOCServer#DEBUG_COMMANDS_HELP} via {@link #getDebugCommandsHelp()}.
     */
    private static final String[] SOC_DEBUG_COMMANDS_HELP =
        {
        DEBUG_CMD_FREEPLACEMENT + " 1 or 0  Start or end 'Free Placement' mode",
        "--- Debug Resources ---",
        DEBUG_COMMANDS_HELP_RSRCS,
        "Example  rsrcs: 0 3 0 2 0 Myname  or  rsrcs: 0 3 0 2 0 #3",
        DEBUG_COMMANDS_HELP_DEV,
        "Example  dev: 2 Myname   or  dev: 2 #3",
        DEBUG_COMMANDS_HELP_PLAYER,
        "Development card types are:",  // see SOCDevCardConstants
        "1 road-building",
        "2 year of plenty",
        "3 monopoly",
        "4 governors house",
        "5 market",
        "6 university",
        "7 temple",
        "8 chapel",
        "9 robber",
        "--- Scenario Debugging ---",  // see processDebugCommand_scenario(..)
        "For SC_FTRI: *scen* giveport #typenum #placeflag player",
        };

    /**
     * The 5 resource types, for sending {@link SOCPlayerElements}:
     * {@link SOCPlayerElement#CLAY}, ORE, SHEEP, WHEAT, {@link SOCPlayerElement#WOOD}.
     * @see #ELEM_RESOURCES_WITH_UNKNOWN
     * @since 2.0.00
     */
    public static final int[] ELEM_RESOURCES =
        {SOCPlayerElement.CLAY, SOCPlayerElement.ORE, SOCPlayerElement.SHEEP,
         SOCPlayerElement.WHEAT, SOCPlayerElement.WOOD};

    /**
     * The 5 resource types plus Unknown, for sending {@link SOCPlayerElements}:
     * {@link SOCPlayerElement#CLAY}, ORE, SHEEP, WHEAT, {@link SOCPlayerElement#WOOD},
     * {@link SOCPlayerElement#UNKNOWN}.
     * @see #ELEM_RESOURCES
     * @since 2.0.00
     */
    public static final int[] ELEM_RESOURCES_WITH_UNKNOWN =
        {SOCPlayerElement.CLAY, SOCPlayerElement.ORE, SOCPlayerElement.SHEEP,
         SOCPlayerElement.WHEAT, SOCPlayerElement.WOOD, SOCPlayerElement.UNKNOWN};

    /**
     * Classic board piece type elements, for sending {@link SOCPlayerElements}:
     * {@link #ELEM_PIECETYPES_SEA} without {@link SOCPlayerElement#SHIPS}.
     * @since 2.0.00
     */
    private static final int[] ELEM_PIECETYPES_CLASSIC =
        { SOCPlayerElement.ROADS, SOCPlayerElement.SETTLEMENTS, SOCPlayerElement.CITIES };

    /**
     * Sea board piece type elements, for sending {@link SOCPlayerElements}:
     * {@link #ELEM_PIECETYPES_CLASSIC} plus {@link SOCPlayerElement#SHIPS}.
     * @since 2.0.00
     */
    private static final int[] ELEM_PIECETYPES_SEA =
        { SOCPlayerElement.ROADS, SOCPlayerElement.SETTLEMENTS, SOCPlayerElement.CITIES, SOCPlayerElement.SHIPS };

    /**
     * For {@link #joinGame}; element types for unknown resources, {@link SOCPlayerElement#NUMKNIGHTS},
     * and classic piece types, for sending {@link SOCPlayerElements}:
     * {@link #ELEM_JOINGAME_WITH_PIECETYPES_SEA} without {@link SOCPlayerElement#SHIPS}.
     * @since 2.0.00
     */
    private static final int[] ELEM_JOINGAME_WITH_PIECETYPES_CLASSIC =
        { SOCPlayerElement.UNKNOWN, SOCPlayerElement.NUMKNIGHTS,
          SOCPlayerElement.ROADS, SOCPlayerElement.SETTLEMENTS, SOCPlayerElement.CITIES };

    /**
     * For {@link #joinGame}; element types for unknown resources, {@link SOCPlayerElement#NUMKNIGHTS},
     * and classic piece types, for sending {@link SOCPlayerElements}:
     * {@link #ELEM_JOINGAME_WITH_PIECETYPES_CLASSIC} plus {@link SOCPlayerElement#SHIPS}.
     * @since 2.0.00
     */
    private static final int[] ELEM_JOINGAME_WITH_PIECETYPES_SEA =
        { SOCPlayerElement.UNKNOWN, SOCPlayerElement.NUMKNIGHTS,
          SOCPlayerElement.ROADS, SOCPlayerElement.SETTLEMENTS, SOCPlayerElement.CITIES, SOCPlayerElement.SHIPS };

    /**
     * Game message handler for {@link SOCGameHandler}, shared by all game instances of this type.
     * @since 2.0.00
     */
    private final SOCGameMessageHandler gameMessageHandler;

    public SOCGameHandler(final SOCServer server)
    {
        super(server);
        gameMessageHandler = new SOCGameMessageHandler(server, this);
    }

    // javadoc inherited from GameHandler
    public GameMessageHandler getMessageHandler()
    {
        return gameMessageHandler;
    }

    // javadoc inherited from GameHandler
    public boolean processDebugCommand(Connection debugCli, String gaName, final String dcmd, final String dcmdU)
    {
        if (dcmdU.startsWith("RSRCS:"))
        {
            SOCGame ga = srv.getGame(gaName);
            if (ga != null)
                debugGiveResources(debugCli, dcmd, ga);
            return true;
        }
        else if (dcmdU.startsWith("DEV:"))
        {
            SOCGame ga = srv.getGame(gaName);
            if (ga != null)
                debugGiveDevCard(debugCli, dcmd, ga);
            return true;
        }
        else if (dcmd.charAt(0) != '*')
        {
            return false;
        }

        if (dcmdU.startsWith(DEBUG_CMD_FREEPLACEMENT))
        {
            processDebugCommand_freePlace(debugCli, gaName, dcmd.substring(DEBUG_CMD_FREEPLACEMENT.length()).trim());
            return true;
        } else if (dcmdU.startsWith(DEBUG_CMD_PFX_SCENARIO))
        {
            processDebugCommand_scenario(debugCli, gaName, dcmd.substring(DEBUG_CMD_PFX_SCENARIO.length()).trim());
            return true;
        } else {
            return false;
        }
    }

    // javadoc inherited from GameHandler
    public final String[] getDebugCommandsHelp()
    {
        return SOC_DEBUG_COMMANDS_HELP;
    }

    /**
     * Process the <tt>*FREEPLACE*</tt> Free Placement debug command.
     * Can turn it off at any time, but can only turn it on during
     * your own turn after rolling (during game state {@link SOCGame#PLAY1}).
     * @param c   Connection (client) sending this message
     * @param gaName  Game to which this applies
     * @param arg  1 or 0, to turn on or off, or empty string or
     *    null to print current value
     * @since 1.1.12
     */
    final void processDebugCommand_freePlace
        (Connection c, final String gaName, final String arg)
    {
        SOCGame ga = srv.gameList.getGameData(gaName);
        if (ga == null)
            return;

        final boolean wasInitial = ga.isInitialPlacement();
        final boolean ppValue = ga.isDebugFreePlacement();
        final boolean ppWanted;
        if ((arg == null) || (arg.length() == 0))
            ppWanted = ppValue;
        else
            ppWanted = arg.equals("1");

        if (ppValue != ppWanted)
        {
            if (! ppWanted)
            {
                try
                {
                    ga.setDebugFreePlacement(false);
                }
                catch (IllegalStateException e)
                {
                    if (wasInitial)
                    {
                        srv.messageToPlayer
                          (c, gaName, "* To exit this debug mode, all players must have either");
                        srv.messageToPlayer
                          (c, gaName, "  1 settlement and 1 road, or all must have at least 2 of each.");
                    } else {
                        srv.messageToPlayer
                          (c, gaName, "* Could not exit this debug mode: " + e.getMessage());
                    }
                    return;  // <--- early return ---
                }
            } else {
                if (c.getVersion() < SOCDebugFreePlace.VERSION_FOR_DEBUGFREEPLACE)
                {
                    srv.messageToPlayer
                        (c, gaName, "* Requires client version "
                         + Version.version(SOCDebugFreePlace.VERSION_FOR_DEBUGFREEPLACE)
                         + " or newer.");
                    return;  // <--- early return ---
                }
                SOCPlayer cliPl = ga.getPlayer(c.getData());
                if (cliPl == null)
                    return;  // <--- early return ---
                if (ga.getCurrentPlayerNumber() != cliPl.getPlayerNumber())
                {
                    srv.messageToPlayer
                        (c, gaName, "* Can do this only on your own turn.");
                    return;  // <--- early return ---
                }
                if ((ga.getGameState() != SOCGame.PLAY1)
                    && ! ga.isInitialPlacement())
                {
                    srv.messageToPlayer
                        (c, gaName, "* Can do this only after rolling the dice.");
                    return;  // <--- early return ---
                }

                ga.setDebugFreePlacement(true);
            }
        }

        srv.messageToPlayer
            (c, gaName, "- Free Placement mode is "
             + (ppWanted ? "ON -" : "off -" ));

        if (ppValue != ppWanted)
        {
            srv.messageToPlayer(c, new SOCDebugFreePlace(gaName, ga.getCurrentPlayerNumber(), ppWanted));
            if (wasInitial && ! ppWanted)
            {
                boolean toldRoll = sendGameState(ga, false);
                if (!checkTurn(c, ga))
                {
                    // Player changed (or play started), announce new player.
                    sendTurn(ga, toldRoll);
                }
            }
        }
    }

    /**
     * Process any {@code *SCEN*} scenario debug commands.
     *
     *<H5>Currently recognized commands, per scenario:</H5>
     *<UL>
     *  <LI> <B>{@link SOCGameOption#K_SC_FTRI SC_FTRI}:</B>
     *    <UL>
     *      <LI> giveport #typenum #placeflag player
     *    </UL>
     *<UL>
     * If you add a debug command, also update {@link #SOC_DEBUG_COMMANDS_HELP}.
     *
     * @param c   Connection (client) sending this message
     * @param gaName  Game to which this applies
     * @param args  Debug command string from the user.
     *     Caller must remove prefix {@link #DEBUG_CMD_PFX_SCENARIO} and then {@link String#trim()}.
     * @since 2.0.00
     */
    private final void processDebugCommand_scenario
        (final Connection c, final String gaName, final String argStr)
    {
        if (argStr.length() == 0)
            return;

        final SOCGame ga = srv.gameList.getGameData(gaName);
        if (ga == null)
            return;
        if (ga.getGameOptionStringValue("SC") == null)
        {
            srv.messageToPlayer(c, gaName, "This game has no scenario");
            return;
        }
        if (! ga.isGameOptionSet(SOCGameOption.K_SC_FTRI))
        {
            srv.messageToPlayer(c, gaName, "This scenario has no debug commands");
            return;
        }

        // Tokenize the command arguments:
        // Don't use string.split("\\s+") because the last argument might be a player name with a space,
        // and "un-splitting" isn't easy
        StringTokenizer st = new StringTokenizer(argStr);
        if (! st.hasMoreTokens())
            return;  // unlikely: argStr was already trimmed and then checked length != 0

        final String subCmd = st.nextToken();

        // _SC_FTRI debug commands:
        if (subCmd.equalsIgnoreCase("giveport"))
        {
            // giveport #typenum #placeflag player

            boolean parseOK = false;
            int ptype = 0;
            boolean placeNow = false;
            SOCPlayer pl = null;

            try
            {
                ptype = Integer.parseInt(st.nextToken());
                int i = Integer.parseInt(st.nextToken());
                placeNow = (i == 1);
                if (placeNow || (i == 0))  // must be 0 or 1
                {
                    parseOK = (ptype >= SOCBoard.MISC_PORT) && (ptype <= SOCBoard.WOOD_PORT);
                    if (parseOK)
                    {
                        // get all of the rest for player name, by choosing an unlikely delimiter character
                        String plName = st.nextToken(Character.toString( (char) 1 )).trim();
                        pl = debug_getPlayer(c, ga, plName);
                        if (pl == null)
                            return;  // debug_getPlayer has sent not-found message
                    }
                }
            }
            catch (NumberFormatException e) {}
            catch (NoSuchElementException e) { parseOK = false; }  // not enough tokens; can occur at name when parseOK.

            if (! parseOK)
            {
                srv.messageToPlayer(c, gaName, "### Usage: giveport #typenum #placeflag player");
                srv.messageToPlayer(c, gaName, "### typenum: 0 for 3:1 port, or 1 to 5 (clay, ore, sheep, wheat, wood)");
                srv.messageToPlayer(c, gaName, "### placeflag: 1 to force placement now, 0 to add to inventory");
                return;
            }

            // Note: some logic from SOCGame.removePort(..); update there if this changes.
            // Message-send logic is from playerEvent(..).
            if (placeNow)
            {
                if ((ga.getCurrentPlayerNumber() != pl.getPlayerNumber())
                    || (pl.getPortMovePotentialLocations(false) == null))
                {
                    srv.messageToPlayer(c, gaName, "Player must be current and have a potential location for the port");
                    return;
                }

                // Fake placement off-board so we can call ga.removePort,
                // which will handle game states and notification, at a
                // vertical edge just past the side of the board: 0x113, 0x115, ...
                final int edge = (ga.getBoard().getBoardWidth() + 2) | 0x101;
                ga.placePort(null, edge, ptype);
                ga.removePort(pl, edge);
                // removePort calls scenarioEventListener.playerEvent(REMOVED_TRADE_PORT),
                // which sends some messages but not GAMESTATE
                sendGameState(ga);
            } else {
                pl.getInventory().addItem
                    (SOCInventoryItem.createForScenario(ga, -ptype, true, false, false, ! placeNow));
                srv.messageToGame(gaName, new SOCInventoryItemAction
                    (gaName, pl.getPlayerNumber(), SOCInventoryItemAction.ADD_PLAYABLE, -ptype, false, false, true));
            }

        } else {
            srv.messageToPlayer(c, gaName, "Unknown debug command: " + subCmd);
        }
    }

    /**
     * Make sure it's the player's turn.
     *
     * @param c  the connection for player
     * @param ga the game
     *
     * @return true if it is the player's turn;
     *         false if another player's turn, or if this player isn't in the game
     */
    final boolean checkTurn(Connection c, SOCGame ga)
    {
        if ((c == null) || (ga == null))
            return false;

        try
        {
            return (ga.getCurrentPlayerNumber() == ga.getPlayer(c.getData()).getPlayerNumber());
        }
        catch (Throwable th)
        {
            return false;
        }
    }

    /**
     * Pre-checking already done, end the current player's turn in this game.
     * Alter game state and send messages to players.
     * (Clear all the Ask Special Building, Reset Board Request, and Trade Offer flags; send Game State; send Turn).
     *<P>
     * Calls {@link SOCGame#endTurn()}, which may also end the game.
     * On the 6-player board, this may begin the {@link SOCGame#SPECIAL_BUILDING Special Building Phase},
     * or end a player's placements during that phase.
     * Otherwise, calls {@link #sendTurn(SOCGame, boolean)} and begins
     * the next player's turn.
     *<P>
     * Assumes:
     * <UL>
     * <LI> ga.canEndTurn already called, to validate player
     * <LI> ga.takeMonitor already called (not the same as {@link SOCGameList#takeMonitorForGame(String)})
     * <LI> gamelist.takeMonitorForGame is NOT called, we do NOT have that monitor
     * </UL>
     *<P>
     * As a special case, endTurn is used to begin the Special Building Phase during the
     * start of a player's own turn, if permitted.  (Added in 1.1.09)
     *<P>
     * A simplified version of this logic (during initial placement) is used in
     * {@link SOCGameMessageHandler#handlePUTPIECE(SOCGame, Connection, SOCPutPiece)}.
     *
     * @param ga Game to end turn
     * @param pl Current player in <tt>ga</tt>, or null. Not needed except in SPECIAL_BUILDING.
     *           If null, will be determined within this method.
     * @param callEndTurn  Almost always true; if false, don't call {@link SOCGame#endTurn()}
     *           because it was called before calling this method.
     *           If false, be sure to set {@code pl} to the player whose turn it was before {@code endTurn()} was called.
     */
    void endGameTurn(SOCGame ga, SOCPlayer pl, final boolean callEndTurn)
    {
        // Reminder: if this method's logic is changed or added to,
        // please also look at SOCGameMessageHandler.handlePUTPIECE
        // to see if the simplified version there should also be
        // updated.

        final String gname = ga.getName();

        if (ga.getGameState() == SOCGame.SPECIAL_BUILDING)
        {
            if (pl == null)
                pl = ga.getPlayer(ga.getCurrentPlayerNumber());
            pl.setAskedSpecialBuild(false);
            srv.messageToGame(gname, new SOCPlayerElement
                    (gname, pl.getPlayerNumber(), SOCPlayerElement.SET, SOCPlayerElement.ASK_SPECIAL_BUILD, 0));
        }

        final boolean hadBoardResetRequest = (-1 != ga.getResetVoteRequester());

        /**
         * End the Turn:
         */
        if (callEndTurn)
        {
            ga.endTurn();  // May set state to OVER, if new player has enough points to win.
                           // May begin or continue the Special Building Phase.
        }

        /**
         * Send the results out:
         */

        if (hadBoardResetRequest)
        {
            // Cancel voting at end of turn
            srv.messageToGame(gname, new SOCResetBoardReject(gname));
        }

        /**
         * send new state number; if game is now OVER,
         * also send end-of-game messages.
         */
        boolean wantsRollPrompt = sendGameState(ga, false);

        /**
         * clear any trade offers
         */
        srv.gameList.takeMonitorForGame(gname);
        if (ga.clientVersionLowest >= SOCClearOffer.VERSION_FOR_CLEAR_ALL)
        {
            srv.messageToGameWithMon(gname, new SOCClearOffer(gname, -1));
        } else {
            for (int i = 0; i < ga.maxPlayers; i++)
                srv.messageToGameWithMon(gname, new SOCClearOffer(gname, i));
        }
        srv.gameList.releaseMonitorForGame(gname);

        /**
         * send whose turn it is
         */
        sendTurn(ga, wantsRollPrompt);
        if (ga.getGameState() == SOCGame.SPECIAL_BUILDING)
            srv.messageToGameKeyed
                (ga, true, "action.sbp.turn.to.place", ga.getPlayer(ga.getCurrentPlayerNumber()).getName());
                // "Special building phase: {0}''s turn to place."
    }

    /**
     * Try to force-end the current player's turn in this game.
     * Alter game state and send messages to players.
     * Will call {@link #endGameTurn(SOCGame, SOCPlayer, boolean)} if appropriate.
     * Will send gameState and current player (turn) to clients.
     *<P>
     * If the current player has lost connection, send the {@link SOCLeaveGame LEAVEGAME}
     * message out <b>before</b> calling this method.
     *<P>
     * Assumes, as {@link #endGameTurn(SOCGame, SOCPlayer, boolean)} does:
     * <UL>
     * <LI> ga.canEndTurn already called, returned false
     * <LI> ga.takeMonitor already called (not the same as {@link SOCGameList#takeMonitorForGame(String)})
     * <LI> gamelist.takeMonitorForGame is NOT called, we do NOT have that monitor
     * </UL>
     * @param ga Game to force end turn
     * @param plName Current player's name. Needed because if they have been disconnected by
     *               {@link #leaveGame(SOCGame, Connection)},
     *               their name within game object is already null.
     * @return true if the turn was ended and game is still active;
     *          false if we find that all players have left and
     *          the gamestate has been changed here to {@link SOCGame#OVER}.
     *
     * @see #endGameTurnOrForce(SOCGame, int, String, Connection, boolean)
     * @see SOCGame#forceEndTurn()
     */
    private final boolean forceEndGameTurn(SOCGame ga, final String plName)
    {
        final String gaName = ga.getName();
        final int cpn = ga.getCurrentPlayerNumber();
        final int endFromGameState = ga.getGameState();

        SOCPlayer cp = ga.getPlayer(cpn);
        if (cp.hasAskedSpecialBuild())
        {
            cp.setAskedSpecialBuild(false);
            srv.messageToGame(gaName, new SOCPlayerElement(gaName, cpn, SOCPlayerElement.SET, SOCPlayerElement.ASK_SPECIAL_BUILD, 0));
        }

        final SOCForceEndTurnResult res = ga.forceEndTurn();
            // State now hopefully PLAY1, or SPECIAL_BUILDING;
            // also could be initial placement (START1A or START2A or START3A).
        if (SOCGame.OVER == ga.getGameState())
            return false;  // <--- Early return: All players have left ---

        /**
         * Report any resources lost or gained.
         * See also forceGamePlayerDiscardOrGain for same reporting code.
         */
        SOCResourceSet resGainLoss = res.getResourcesGainedLost();
        if (resGainLoss != null)
        {
            /**
             * If gold hex or returning resources to player (not discarding), report actual types/amounts.
             * For discard, tell the discarding player's client that they discarded the resources,
             * tell everyone else that the player discarded unknown resources.
             */
            if (! res.isLoss())
            {
                if ((endFromGameState == SOCGame.WAITING_FOR_PICK_GOLD_RESOURCE)
                    || (endFromGameState == SOCGame.STARTS_WAITING_FOR_PICK_GOLD_RESOURCE))
                {
                    // Send SOCPlayerElement messages, "gains" text
                    reportRsrcGainGold(ga, cp, cpn, resGainLoss, true, false);
                } else {
                    // Send SOCPlayerElement messages
                    reportRsrcGainLoss(gaName, resGainLoss, false, false, cpn, -1, null, null);
                }
            } else {
                Connection c = srv.getConnection(plName);
                if ((c != null) && c.isConnected())
                    reportRsrcGainLoss(gaName, resGainLoss, true, true, cpn, -1, null, c);
                int totalRes = resGainLoss.getTotal();
                srv.messageToGameExcept
                    (gaName, c, new SOCPlayerElement
                        (gaName, cpn, SOCPlayerElement.LOSE, SOCPlayerElement.UNKNOWN, totalRes, true),
                     true);
                srv.messageToGameKeyed(ga, true, "action.discarded", plName, totalRes);  //  "{0} discarded {1} resources."
            }
        }

        /**
         * report any dev-card or item returned to player's hand
         */
        final SOCInventoryItem itemCard = res.getReturnedInvItem();
        SOCInventoryItemAction retItemActionMsg = null;
            // details of item returning to player's hand, maybe send to other players too

        if (itemCard != null)
        {
            Connection c = srv.getConnection(plName);
            if ((c != null) && c.isConnected())
            {
                if (itemCard instanceof SOCDevCard)
                {
                    int card = itemCard.itype;
                    if ((card == SOCDevCardConstants.KNIGHT) && (c.getVersion() < SOCDevCardConstants.VERSION_FOR_NEW_TYPES))
                        card = SOCDevCardConstants.KNIGHT_FOR_VERS_1_X;
                    srv.messageToPlayer(c, new SOCDevCardAction(gaName, cpn, SOCDevCardAction.ADDOLD, card));
                } else {
                    retItemActionMsg = new SOCInventoryItemAction
                        (gaName, cpn,
                         (itemCard.isPlayable() ? SOCInventoryItemAction.ADD_PLAYABLE : SOCInventoryItemAction.ADD_OTHER),
                         itemCard.itype, itemCard.isKept(), itemCard.isVPItem(), itemCard.canCancelPlay);
                    srv.messageToPlayer(c, retItemActionMsg);
                }
            }

            boolean announceAsInvItemAction = false;  // Announce item to game with same retItemActionMsg sent to player?
            boolean announceAsUnknown = true;  // Announce this item to game as an unknown dev card type?
                // Ignored if announceAsInvItemAction true.

            if (! (itemCard instanceof SOCDevCard))
            {
                // SOCInventoryItem: Add any new kinds here, to announce to all players.
                // If it needs a special message, do so and set announceAsUnknown = false
                // If it's private and doesn't need a special message, set handled = true and let it announce as unknown
                boolean handled = false;

                if (ga.isGameOptionSet(SOCGameOption.K_SC_FTRI))
                {
                    // endFromGameState is PLACING_INV_ITEM.
                    // "Gift port" item details are public, send return message to whole game:
                    handled = true;
                    announceAsInvItemAction = true;
                    announceAsUnknown = false;
                }

                // Fallback:
                if (! handled)
                    System.err.println
                        ("forceEndGameTurn: Unhandled inventory item type " + itemCard.itype
                         + " class " + itemCard.getClass());
            }

            if (announceAsInvItemAction)
            {
                srv.messageToGameExcept(gaName, c, retItemActionMsg, true);
            }
            else if (announceAsUnknown)
            {
                if (ga.clientVersionLowest >= SOCDevCardConstants.VERSION_FOR_NEW_TYPES)
                {
                    srv.messageToGameExcept
                        (gaName, c, new SOCDevCardAction(gaName, cpn, SOCDevCardAction.ADDOLD, SOCDevCardConstants.UNKNOWN), true);
                } else {
                    srv.messageToGameForVersionsExcept
                        (ga, -1, SOCDevCardConstants.VERSION_FOR_NEW_TYPES - 1,
                         c, new SOCDevCardAction(gaName, cpn, SOCDevCardAction.ADDOLD, SOCDevCardConstants.UNKNOWN_FOR_VERS_1_X), true);
                    srv.messageToGameForVersionsExcept
                        (ga, SOCDevCardConstants.VERSION_FOR_NEW_TYPES, Integer.MAX_VALUE,
                         c, new SOCDevCardAction(gaName, cpn, SOCDevCardAction.ADDOLD, SOCDevCardConstants.UNKNOWN), true);
                }

                srv.messageToGameKeyed(ga, true, "forceend.devcard.returned", plName);
                    // "{0}''s just-played development card was returned."
            }
        }

        /**
         * For initial placements, we don't end turns as normal.
         * (Player number may go forward or backwards, new state isn't ROLL_OR_CARD, etc.)
         * Update clients' gamestate, but don't call endGameTurn.
         */
        final int forceRes = res.getResult();
        if ((forceRes == SOCForceEndTurnResult.FORCE_ENDTURN_SKIP_START_ADV)
            || (forceRes == SOCForceEndTurnResult.FORCE_ENDTURN_SKIP_START_ADVBACK))
        {
            if (res.didUpdateFP() || res.didUpdateLP())
            {
                // will cause clients to recalculate lastPlayer too
                srv.messageToGame(gaName, new SOCFirstPlayer(gaName, ga.getFirstPlayer()));
            }
            sendGameState(ga, false);
            sendTurn(ga, false);
            return true;  // <--- Early return ---
        }

        /**
         * If the turn can now end, proceed as if player requested it.
         * Otherwise, send current gamestate.  We'll all wait for other
         * players to send discard messages, and afterwards this turn can end.
         */
        if (ga.canEndTurn(cpn))
            endGameTurn(ga, null, true);  // could force gamestate to OVER, if a client leaves
        else
            sendGameState(ga, false);

        return (ga.getGameState() != SOCGame.OVER);
    }

    /**
     * Client has been approved to join game; send JOINGAMEAUTH and the entire state of the game to client.
     * Unless <tt>isTakingOver</tt>, announce {@link SOCJoinGame} client join event to other players.
     *<P>
     * Does not add the client to the game's or server's list of players,
     * that should be done before calling this method.
     *<P>
     * Assumes NEWGAME (or NEWGAMEWITHOPTIONS) has already been sent out.
     * The game's first message<B>*</B> sent to the connecting client is JOINGAMEAUTH, unless isReset.
     *<P>
     * Among other messages, player names are sent via SITDOWN, and pieces on board
     * sent by PUTPIECE.  See comments here for further details.
     * If <tt>isTakingOver</tt>, some details are sent by calling
     * {@link #sitDown_sendPrivateInfo(SOCGame, Connection, int)}.
     * The group of messages sent here ends with GAMEMEMBERS, SETTURN and GAMESTATE.
     * Then, the entire game is sent a JOINGAME for the new game member.
     *<P>
     * *<B>I18N:</B> If the game has a {@link SOCScenario} and the client needs scenario info or localized strings
     * for the scenario name and description, {@link SOCScenarioInfo} or {@link SOCLocalizedStrings} is
     * sent before JOINGAMEAUTH.  This covers i18n and scenarios added or changed between the client's
     * and server's version.
     *
     * @param gameData Game to join
     * @param c        The connection of joining client
     * @param isReset  Game is a board-reset of an existing game.  This is always false when
     *                 called from SOCServer instead of from inside the SOCGameHandler.
     * @param isTakingOver  Client is re-joining; this connection replaces an earlier one which
     *                      is defunct because of a network problem.
     *                      If <tt>isTakingOver</tt>, don't send anything to other players.
     *
     * @see SOCServer#connectToGame(Connection, String, Map)
     * @see SOCServer#createOrJoinGameIfUserOK(Connection, String, String, String, Map)
     */
    @SuppressWarnings("unchecked")
    public void joinGame(SOCGame gameData, Connection c, final boolean isReset, final boolean isTakingOver)
    {
        boolean hasRobot = false;  // If game's already started, true if any bot is seated (can be taken over)
        String gameName = gameData.getName();
        final String cliName = c.getData();

        if (! isReset)
        {
            // First, send updated scenario info or localized strings if needed
            // (SOCScenarioInfo or SOCLocalizedStrings); checks c.getVersion(), scd.scenariosInfoSent etc.

            final String gameScen = gameData.getGameOptionStringValue("SC");
            if (gameScen != null)
                srv.sendGameScenarioInfo(gameScen, null, c, false);

            // Now, join game
            c.put(new SOCJoinGameAuth(gameName));
            c.put(new SOCStatusMessage
                    (SOCStatusMessage.SV_OK, c.getLocalized("member.welcome")));  // "Welcome to Java Settlers of Catan!"
        }

        //c.put(SOCGameState.toCmd(gameName, gameData.getGameState()));
        for (int i = 0; i < gameData.maxPlayers; i++)
        {
            /**
             * send them the already-seated player information;
             * if isReset, don't send, because sitDown will
             * be sent from resetBoardAndNotify.
             */
            if (! isReset)
            {
                SOCPlayer pl = gameData.getPlayer(i);
                String plName = pl.getName();
                if ((plName != null) && ! gameData.isSeatVacant(i))
                {
                    final boolean isRobot = pl.isRobot();
                    if (isRobot)
                        hasRobot = true;
                    c.put(new SOCSitDown(gameName, plName, i, isRobot));
                }
            }

            /**
             * send the seat lock information
             */
            final SOCGame.SeatLockState sl = gameData.getSeatLock(i);
            if ((sl != SOCGame.SeatLockState.CLEAR_ON_RESET) || (c.getVersion() >= 2000))
                srv.messageToPlayer(c, new SOCSetSeatLock(gameName, i, sl));
            else
                srv.messageToPlayer(c, new SOCSetSeatLock(gameName, i, SOCGame.SeatLockState.LOCKED));  // old client
        }

        c.put(getBoardLayoutMessage(gameData));
        //    No need to catch IllegalArgumentException:
        //    Since game is already started, getBoardLayoutMessage has previously
        //    been called for the creating player, and the board encoding is OK.

        /**
         * if game hasn't started yet, each player's potentialSettlements are
         * identical, so send that info once for all players.
         */
        if ((gameData.getGameState() == SOCGame.NEW)
            && (c.getVersion() >= SOCPotentialSettlements.VERSION_FOR_PLAYERNUM_ALL))
        {
            final HashSet<Integer> psList = gameData.getPlayer(0).getPotentialSettlements();

            // Some boards may have multiple land areas.
            // See also below, and startGame which has very similar code.
            final HashSet<Integer>[] lan;
            final int pan;
            boolean addedPsList = false;

            final SOCBoardLarge bl = (SOCBoardLarge) gameData.getBoard();
            lan = bl.getLandAreasLegalNodes();
            pan = bl.getStartingLandArea();
            if ((lan != null) && ! lan[pan].equals(psList))
            {
                // If potentials != legals[startingLandArea], send as legals[0]
                lan[0] = psList;
                addedPsList = true;
            }

            if (lan == null)
            {
                c.put(new SOCPotentialSettlements(gameName, -1, new Vector<Integer>(psList)));
            } else {
                c.put(new SOCPotentialSettlements
                    (gameName, -1, pan, lan, SOCBoardAtServer.getLegalSeaEdges(gameData, -1)));
            }

            if (addedPsList)
                lan[0] = null;  // Undo change to game's copy of landAreasLegalNodes

            if (gameData.isGameOptionSet(SOCGameOption.K_SC_CLVI))
                c.put(new SOCPlayerElement
                    (gameName, -1, SOCPlayerElement.SET,
                     SOCPlayerElement.SCENARIO_CLOTH_COUNT, ((SOCBoardLarge) (gameData.getBoard())).getCloth()));
        }

        /**
         * _SC_FTRI: If game has started, send any changed Special Edges.
         */
        if (gameData.hasSeaBoard && (gameData.getGameState() >= SOCGame.ROLL_OR_CARD))
        {
            final SOCBoardLarge bl = (SOCBoardLarge) gameData.getBoard();
            boolean sendEdgeChanges = bl.hasSpecialEdges();
            if (! sendEdgeChanges)
            {
                // In case they've all been removed already during game play,
                // check the board for any Special Edge layout part
                for (String ap : SOCBoardLarge.SPECIAL_EDGE_LAYOUT_PARTS)
                {
                    if (bl.getAddedLayoutPart(ap) != null)
                    {
                        sendEdgeChanges = true;
                        break;
                    }
                }
            }

            if (sendEdgeChanges)
                joinGame_sendBoardSpecialEdgeChanges(gameData, bl, c);
        }

        /**
         * Send the current player number.
         * Before v2.0.00, this wasn't sent so early; was sent
         * just before SOCGameState and the "joined the game" text.
         * This earlier send has been tested against 1.1.07 (released 2009-10-31).
         */
        c.put(new SOCSetTurn(gameName, gameData.getCurrentPlayerNumber()));

        /**
         * Send the game's Special Item info, if any, if game has started:
         */
        final String[] gameSITypes;
        if (gameData.getGameState() >= SOCGame.START1A)
        {
            Set<String> ty = gameData.getSpecialItemTypes();
            gameSITypes = (ty != null) ? ty.toArray(new String[ty.size()]) : null;
        } else {
            gameSITypes = null;
        }

        /**
         * Holds any special items shared between game and player. Those must be sent just once, not twice,
         * when per-game and then per-player special item info is sent. Per-player loop should check
         * {@code gameSItoPlayer.get(typeKey)[playerNumber].get(itemIndex)}; unused per-player lists
         * and typeKeys are null, so check each dereference; also check itemIndex versus list length.
         */
        final HashMap<String, ArrayList<SOCSpecialItem>[]> gameSItoPlayer;

        if (gameSITypes == null)
        {
            gameSItoPlayer = null;
        } else {
            gameSItoPlayer = new HashMap<String, ArrayList<SOCSpecialItem>[]>();

            for (int i = 0; i < gameSITypes.length; ++i)
            {
                final String tkey = gameSITypes[i];
                ArrayList<SOCSpecialItem> gsi = gameData.getSpecialItems(tkey);
                if (gsi == null)
                    continue;  // shouldn't happen

                final int L = gsi.size();
                for (int gi = 0; gi < L; ++gi)  // use this loop type to avoid ConcurrentModificationException if locking bug
                {
                    final SOCSpecialItem si = gsi.get(gi);
                    if (si == null)
                    {
                        c.put(new SOCSetSpecialItem(gameName, SOCSetSpecialItem.OP_CLEAR, tkey, gi, -1, -1));
                        continue;
                    }

                    int pi = -1;  // player index, or -1: if pl != null, must search pl's items for a match
                    final SOCPlayer pl = si.getPlayer();
                    if (pl != null)
                    {
                        ArrayList<SOCSpecialItem> iList = pl.getSpecialItems(tkey);
                        if (iList != null)
                        {
                            for (int k = 0; k < iList.size(); ++k)
                            {
                                if (si == iList.get(k))
                                {
                                    pi = k;
                                    break;
                                }
                            }
                        }
                    }

                    c.put(new SOCSetSpecialItem(gameData, SOCSetSpecialItem.OP_SET, tkey, gi, pi, si));

                    if (pi != -1)
                    {
                        // remember for use when sending per-player info

                        ArrayList<SOCSpecialItem>[] toAllPl = gameSItoPlayer.get(tkey);
                        if (toAllPl == null)
                        {
                            toAllPl = new ArrayList[gameData.maxPlayers];
                            gameSItoPlayer.put(tkey, toAllPl);
                        }

                        ArrayList<SOCSpecialItem> iList = toAllPl[pl.getPlayerNumber()];
                        if (iList == null)
                        {
                            iList = new ArrayList<SOCSpecialItem>();
                            toAllPl[pl.getPlayerNumber()] = iList;
                        }

                        int iLL = iList.size();
                        while (iLL <= pi)
                        {
                            iList.add(null);
                            ++iLL;
                        }

                        iList.set(pi, si);
                    }
                }
            }
        }

        /**
         * send the per-player information
         */
        for (int i = 0; i < gameData.maxPlayers; i++)
        {
            SOCPlayer pl = gameData.getPlayer(i);

            /**
             * send scenario info before any putpiece, so they know their
             * starting land areas and scenario events
             */
            int itm = pl.getSpecialVP();
            if (itm != 0)
            {
                srv.messageToPlayer(c, new SOCPlayerElement
                        (gameName, i, SOCPlayerElement.SET, SOCPlayerElement.SCENARIO_SVP, itm));

                ArrayList<SOCPlayer.SpecialVPInfo> svpis = pl.getSpecialVPInfo();
                if (svpis != null)
                    for (SOCPlayer.SpecialVPInfo svpi : svpis)
                        srv.messageToPlayer(c, new SOCSVPTextMessage
                            (gameName, i, svpi.svp, c.getLocalized(svpi.desc), true));
            }

            itm = pl.getScenarioPlayerEvents();
            if (itm != 0)
                srv.messageToPlayer(c, new SOCPlayerElement
                        (gameName, i, SOCPlayerElement.SET, SOCPlayerElement.SCENARIO_PLAYEREVENTS_BITMASK, itm));

            itm = pl.getScenarioSVPLandAreas();
            if (itm != 0)
                srv.messageToPlayer(c, new SOCPlayerElement
                    (gameName, i, SOCPlayerElement.SET, SOCPlayerElement.SCENARIO_SVP_LANDAREAS_BITMASK, itm));

            itm = pl.getStartingLandAreasEncoded();
            if (itm != 0)
                srv.messageToPlayer(c, new SOCPlayerElement
                        (gameName, i, SOCPlayerElement.SET, SOCPlayerElement.STARTING_LANDAREAS, itm));

            itm = pl.getCloth();
            if (itm != 0)
                srv.messageToPlayer(c, new SOCPlayerElement
                    (gameName, i, SOCPlayerElement.SET, SOCPlayerElement.SCENARIO_CLOTH_COUNT, itm));

            // Send piece info even if player has left the game (pl.getName() == null).
            // This lets them see "their" pieces before srv.sitDown(), if they rejoin at same position.

            Enumeration<SOCPlayingPiece> piecesEnum = pl.getPieces().elements();
            while (piecesEnum.hasMoreElements())
            {
                SOCPlayingPiece piece = piecesEnum.nextElement();

                if (piece.getType() == SOCPlayingPiece.CITY)
                {
                    c.put(new SOCPutPiece(gameName, i, SOCPlayingPiece.SETTLEMENT, piece.getCoordinates()));
                }

                c.put(new SOCPutPiece(gameName, i, piece.getType(), piece.getCoordinates()));
            }

            // _SC_PIRI: special-case piece not part of getPieces
            {
                final SOCFortress piece = pl.getFortress();
                if (piece != null)
                {
                    final int coord = piece.getCoordinates(),
                              str   = piece.getStrength();

                    c.put(new SOCPutPiece(gameName, i, piece.getType(), coord));

                    if (str != SOCFortress.STARTING_STRENGTH)
                        c.put(new SOCPieceValue(gameName, coord, str, 0));
                }
            }

            // _SC_PIRI: for display, send count of warships only after SOCShip pieces are sent
            itm = pl.getNumWarships();
            if (itm != 0)
                srv.messageToPlayer(c, new SOCPlayerElement
                    (gameName, i, SOCPlayerElement.SET, SOCPlayerElement.SCENARIO_WARSHIP_COUNT, itm));

            /**
             * send each player's unique potential settlement list,
             * if game has started
             */
            if ((gameData.getGameState() != SOCGame.NEW)
                || (c.getVersion() < SOCPotentialSettlements.VERSION_FOR_PLAYERNUM_ALL))
            {
                final HashSet<Integer> psList = pl.getPotentialSettlements();

                // Some boards may have multiple land areas.
                // Note: Assumes all players have same legal nodes.
                // See also above, and startGame which has very similar code.
                final HashSet<Integer>[] lan;
                final int pan;
                if (i == 0)
                {
                    // send this info once, not per-player
                    final SOCBoardLarge bl = (SOCBoardLarge) gameData.getBoard();
                    lan = bl.getLandAreasLegalNodes();
                    pan = bl.getStartingLandArea();
                    if (lan != null)
                        lan[0] = psList;
                } else {
                    lan = null;
                    pan = 0;
                }

                if (lan == null)
                {
                    c.put(new SOCPotentialSettlements(gameName, i, new Vector<Integer>(psList)));
                } else {
                    c.put(new SOCPotentialSettlements
                        (gameName, i, pan, lan, SOCBoardAtServer.getLegalSeaEdges(gameData, i)));
                    lan[0] = null;  // Undo change to game's copy of landAreasLegalNodes
                }
            }

            /**
             * send coords of the last settlement
             */
            c.put(new SOCLastSettlement(gameName, i, pl.getLastSettlementCoord()));

            /**
             * send resources, knight cards played, number of playing pieces in hand
             */
<<<<<<< HEAD
            c.put(new SOCPlayerElement(gameName, i, SOCPlayerElement.SET, SOCPlayerElement.ROADS, pl.getNumPieces(SOCPlayingPiece.ROAD)));
            c.put(new SOCPlayerElement(gameName, i, SOCPlayerElement.SET, SOCPlayerElement.SETTLEMENTS, pl.getNumPieces(SOCPlayingPiece.SETTLEMENT)));
            c.put(new SOCPlayerElement(gameName, i, SOCPlayerElement.SET, SOCPlayerElement.CITIES, pl.getNumPieces(SOCPlayingPiece.CITY)));
            if (gameData.hasSeaBoard)
                c.put(new SOCPlayerElement(gameName, i, SOCPlayerElement.SET, SOCPlayerElement.SHIPS, pl.getNumPieces(SOCPlayingPiece.SHIP)));

            c.put(new SOCPlayerElement(gameName, i, SOCPlayerElement.SET, SOCPlayerElement.UNKNOWN, pl.getResources().getTotal()));

            c.put(new SOCPlayerElement(gameName, i, SOCPlayerElement.SET, SOCPlayerElement.NUMKNIGHTS, pl.getNumKnights()));
=======
            final int[] counts = new int[(gameData.hasSeaBoard) ? 6 : 5];
            counts[0] = pl.getResources().getTotal();  // will send with SOCPlayerElement.UNKNOWN
            counts[1] = pl.getNumKnights();
            counts[2] = pl.getNumPieces(SOCPlayingPiece.ROAD);
            counts[3] = pl.getNumPieces(SOCPlayingPiece.SETTLEMENT);
            counts[4] = pl.getNumPieces(SOCPlayingPiece.CITY);
            if (gameData.hasSeaBoard)
                counts[5] = pl.getNumPieces(SOCPlayingPiece.SHIP);
            if (c.getVersion() >= SOCPlayerElements.VERSION)
                c.put(new SOCPlayerElements
                    (gameName, i, SOCPlayerElement.SET,
                     (gameData.hasSeaBoard) ? ELEM_JOINGAME_WITH_PIECETYPES_SEA : ELEM_JOINGAME_WITH_PIECETYPES_CLASSIC,
                     counts).toCmd());
            else
                for (int j = 0; j < counts.length; ++j)
                    c.put(SOCPlayerElement.toCmd(gameName, i, SOCPlayerElement.SET, ELEM_PIECETYPES_SEA[j], counts[j]));
>>>>>>> c507b7e9

            final int numDevCards = pl.getInventory().getTotal();
            final int unknownType;
            if (c.getVersion() >= SOCDevCardConstants.VERSION_FOR_NEW_TYPES)
                unknownType = SOCDevCardConstants.UNKNOWN;
            else
                unknownType = SOCDevCardConstants.UNKNOWN_FOR_VERS_1_X;
            final SOCMessage cardUnknownMsg = new SOCDevCardAction(gameName, i, SOCDevCardAction.ADDOLD, unknownType);
            for (int j = 0; j < numDevCards; j++)
            {
                c.put(cardUnknownMsg);
            }

            if (gameSITypes != null)
            {
                // per-player Special Item info

                for (int j = 0; j < gameSITypes.length; ++j)
                {
                    final String tkey = gameSITypes[j];
                    ArrayList<SOCSpecialItem> plsi = pl.getSpecialItems(tkey);
                    if (plsi == null)
                        continue;  // shouldn't happen

                    // pi loop body checks gameSItoPlayer to see if already sent (object shared with game)
                    final ArrayList<SOCSpecialItem>[] toAllPl = gameSItoPlayer.get(tkey);
                    final ArrayList<SOCSpecialItem> iList = (toAllPl != null) ? toAllPl[i] : null;

                    final int L = plsi.size();
                    for (int pi = 0; pi < L; ++pi)  // use this loop type to avoid ConcurrentModificationException
                    {
                        final SOCSpecialItem si = plsi.get(pi);
                        if (si == null)
                        {
                            c.put(new SOCSetSpecialItem
                                    (gameName, SOCSetSpecialItem.OP_CLEAR, tkey, -1, pi, i));
                            continue;
                        }

                        if ((iList != null) && (iList.size() > pi) && (iList.get(pi) == si))
                            continue;  // already sent (shared with game)

                        c.put(new SOCSetSpecialItem(gameData, SOCSetSpecialItem.OP_SET, tkey, -1, pi, si));
                    }
                }
            }

            if (i == 0)
            {
                // per-game data, send once
                c.put(new SOCFirstPlayer(gameName, gameData.getFirstPlayer()));

                c.put(new SOCDevCardCount(gameName, gameData.getNumDevCards()));
            }

            c.put(new SOCChangeFace(gameName, i, pl.getFaceId()));

            if (i == 0)
            {
                // per-game data, send once

                c.put(new SOCDiceResult(gameName, gameData.getCurrentDice()));
            }
        }

        ///
        /// send who has longest road
        ///
        SOCPlayer lrPlayer = gameData.getPlayerWithLongestRoad();
        int lrPlayerNum = -1;

        if (lrPlayer != null)
        {
            lrPlayerNum = lrPlayer.getPlayerNumber();
        }

        c.put(new SOCLongestRoad(gameName, lrPlayerNum));

        ///
        /// send who has largest army
        ///
        final SOCPlayer laPlayer = gameData.getPlayerWithLargestArmy();
        final int laPlayerNum;
        if (laPlayer != null)
        {
            laPlayerNum = laPlayer.getPlayerNumber();
        }
        else
        {
            laPlayerNum = -1;
        }

        c.put(new SOCLargestArmy(gameName, laPlayerNum));

        /**
         * If we're rejoining and taking over a seat after a network problem,
         * send our resource and hand information.
         */
        if (isTakingOver)
        {
            SOCPlayer cliPl = gameData.getPlayer(cliName);
            if (cliPl != null)
            {
                int pn = cliPl.getPlayerNumber();
                if ((pn != -1) && ! gameData.isSeatVacant(pn))
                    sitDown_sendPrivateInfo(gameData, c, pn);
            }
        }

        Vector<String> memberNames = null;
        srv.gameList.takeMonitorForGame(gameName);

        /**
         * Almost done; send GAMEMEMBERS as a hint to client that we're almost ready for its input.
         * There's no new data in GAMEMEMBERS, because player names have already been sent by
         * the SITDOWN messages above.
         */
        try
        {
            Vector<Connection> gameMembers = srv.gameList.getMembers(gameName);
            int n = gameMembers.size();
            memberNames = new Vector<String>(n);
            for (int i = 0; i < n; ++i)
                memberNames.add(gameMembers.get(i).getData());
        }
        catch (Exception e)
        {
            D.ebugPrintln("Exception in SGH.joinGame (gameMembers) - " + e);
        } finally {
            srv.gameList.releaseMonitorForGame(gameName);
        }

        if (memberNames != null)
            c.put(new SOCGameMembers(gameName, memberNames));

        // before v2.0.00, current player number (SETTURN) was sent here,
        // between membersCommand and GAMESTATE.
        c.put(new SOCGameState(gameName, gameData.getGameState()));
        if (D.ebugOn)
            D.ebugPrintln("*** " + cliName + " joined the game " + gameName + " at "
                + DateFormat.getTimeInstance(DateFormat.SHORT).format(new Date()));

        //messageToGame(gameName, new SOCGameServerText(gameName, SERVERNAME, n+" joined the game"));
        /**
         * Let everyone else know about the change
         */
        if (isTakingOver)
        {
            return;
        }
        srv.messageToGame(gameName, new SOCJoinGame(cliName, "", "dummyhost", gameName));

        if ((! isReset) && gameData.getGameState() >= SOCGame.START2A)
        {
            srv.messageToPlayerKeyed
                (c, gameName,
                 (hasRobot) ? "member.join.game.started.bots"  // "This game has started. To play, take over a robot."
                            : "member.join.game.started");     // "This game has started; no new players can sit down."
        }
    }

    /**
     * Client is joining this game, which uses {@link SOCBoardLarge} with {@link SOCBoardLarge#hasSpecialEdges()};
     * send any changes to special edges from the starting board layout.
     *<P>
     * Compares the current {@link SOCBoardLarge#getSpecialEdges()} against each
     * {@link SOCBoardLarge#getAddedLayoutPart(String)} which defines special edges
     * (currently {@code "CE"}, {@code "VE"}).
     *<P>
     * Called as part of {@link #joinGame(SOCGame, Connection, boolean, boolean)}.
     * @param game   Game being joined
     * @param board  Game's board layout
     * @param c      Client joining
     */
    private final void joinGame_sendBoardSpecialEdgeChanges
        (final SOCGame game, final SOCBoardLarge board, final Connection c)
    {
        final String gaName = game.getName();

        // - Iterate through added layout parts vs getSpecialEdgeType, to see if any removed or changed.
        // - Build array of each seType's original edge coordinates;
        //   seCoord[i] == special edges of type SPECIAL_EDGE_TYPES[i]

        int[][] seCoord = new int[SOCBoardLarge.SPECIAL_EDGE_LAYOUT_PARTS.length][];

        for (int i = 0; i < SOCBoardLarge.SPECIAL_EDGE_LAYOUT_PARTS.length; ++i)
        {
            final String part = SOCBoardLarge.SPECIAL_EDGE_LAYOUT_PARTS[i];
            final int[] edges = board.getAddedLayoutPart(part);
            if (edges == null)
                continue;
            seCoord[i] = edges;

            final int edgeSEType = SOCBoardLarge.SPECIAL_EDGE_TYPES[i];
            for (int j = 0; j < edges.length; ++j)
            {
                final int edge = edges[j];
                final int seType = board.getSpecialEdgeType(edge);

                if (seType != edgeSEType)
                    // removed (type 0) or changed type
                    c.put(new SOCSimpleAction(gaName, -1, SOCSimpleAction.BOARD_EDGE_SET_SPECIAL, edge, seType));
            }
        }

        // - Iterate through getSpecialEdges map vs type's added layout part, to see if any added.

        final Iterator<Map.Entry<Integer, Integer>> seIter = board.getSpecialEdges();
        while (seIter.hasNext())
        {
            Map.Entry<Integer, Integer> entry = seIter.next();
            final int edge = entry.getKey(), seType = entry.getValue();

            boolean found = false;
            for (int i = 0; i < SOCBoardLarge.SPECIAL_EDGE_LAYOUT_PARTS.length; ++i)
            {
                if (seType == SOCBoardLarge.SPECIAL_EDGE_TYPES[i])
                {
                    if (seCoord[i] != null)
                    {
                        // search its type's original-edges array; there aren't
                        // many edges per type, so simple linear search is okay

                        for (int j = 0; j < seCoord[i].length; ++j)
                        {
                            if (edge == seCoord[i][j])
                            {
                                found = true;
                                break;
                            }
                        }
                    }

                    break;
                }
            }

            if (! found)
                // added since start of game
                c.put(new SOCSimpleAction(gaName, -1, SOCSimpleAction.BOARD_EDGE_SET_SPECIAL, edge, seType));
        }
    }

    // javadoc inherited from GameHandler
    public void sitDown_sendPrivateInfo(final SOCGame ga, final Connection c, final int pn)
    {
        final String gaName = ga.getName();
        final SOCPlayer pl = ga.getPlayer(pn);

        /**
         * send all the private information
         */
        SOCResourceSet resources = pl.getResources();
        // CLAY, ORE, SHEEP, WHEAT, WOOD, UNKNOWN
        final int[] counts = resources.getAmounts(true);
        if (c.getVersion() >= SOCPlayerElements.VERSION)
            srv.messageToPlayer(c, new SOCPlayerElements
                (gaName, pn, SOCPlayerElement.SET, ELEM_RESOURCES_WITH_UNKNOWN, counts));
        else
            for (int i = 0; i < counts.length; ++i)
                srv.messageToPlayer(c, new SOCPlayerElement
                    (gaName, pn, SOCPlayerElement.SET, ELEM_RESOURCES_WITH_UNKNOWN[i], counts[i]));

        SOCInventory cardsInv = pl.getInventory();

        final boolean cliVersionNew = (c.getVersion() >= SOCDevCardConstants.VERSION_FOR_NEW_TYPES);

        /**
         * remove the unknown cards
         */
        final SOCDevCardAction cardUnknown = (cliVersionNew)
            ? new SOCDevCardAction(gaName, pn, SOCDevCardAction.PLAY, SOCDevCardConstants.UNKNOWN)
            : new SOCDevCardAction(gaName, pn, SOCDevCardAction.PLAY, SOCDevCardConstants.UNKNOWN_FOR_VERS_1_X);
        for (int i = cardsInv.getTotal(); i > 0; --i)
        {
            srv.messageToPlayer(c, cardUnknown);
        }

        /**
         * send all new dev cards first, then all playable, then all kept (VP cards)
         */
        for (int dcState = SOCInventory.NEW; dcState <= SOCInventory.KEPT; ++dcState)
        {
            final int dcAge = (dcState == SOCInventory.NEW) ? SOCInventory.NEW : SOCInventory.OLD;
            final int addCmd = (dcAge == SOCInventory.NEW) ? SOCDevCardAction.ADDNEW : SOCDevCardAction.ADDOLD;

            for (final SOCInventoryItem card : cardsInv.getByState(dcState))
            {
                final SOCMessage addMsg;
                if (card instanceof SOCDevCard)
                {
                    final int dcType = card.itype;
                    if (cliVersionNew || (dcType != SOCDevCardConstants.KNIGHT))
                        addMsg = new SOCDevCardAction(gaName, pn, addCmd, dcType);
                    else
                        addMsg = new SOCDevCardAction(gaName, pn, addCmd, SOCDevCardConstants.KNIGHT_FOR_VERS_1_X);
                } else {
                    // None yet
                    System.err.println("L1385: Unrecognized inventory item type " + card.getClass());
                    addMsg = null;
                }

                if (addMsg != null)
                    srv.messageToPlayer(c, addMsg);

            }  // for (card)
        }  // for (dcState)

        /**
         * send game state info such as requests for discards
         */
        sendGameState(ga);

        if ((ga.getCurrentDice() == 7) && pl.getNeedToDiscard())
        {
            srv.messageToPlayer(c, new SOCDiscardRequest(gaName, pl.getResources().getTotal() / 2));
        }
        else if (ga.hasSeaBoard)
        {
            final int numGoldRes = pl.getNeedToPickGoldHexResources();
            if (numGoldRes > 0)
                srv.messageToPlayer(c, new SOCSimpleRequest
                    (gaName, pn, SOCSimpleRequest.PROMPT_PICK_RESOURCES, numGoldRes));
        }

        /**
         * send what face this player is using
         */
        srv.messageToGame(gaName, new SOCChangeFace(gaName, pn, pl.getFaceId()));
    }

    // javadoc inherited from GameHandler. Return true if game is empty and should be ended.
    public boolean leaveGame(SOCGame ga, Connection c)
    {
        final String gm = ga.getName();
        final String plName = c.getData();  // Retain name, since will become null within game obj.

        boolean gameHasHumanPlayer = false;
        boolean gameHasObserver = false;
        @SuppressWarnings("unused")
        boolean gameVotingActiveDuringStart = false;  // TODO checks/messages; added in v1.1.01, TODO not used yet

        final int gameState = ga.getGameState();

        boolean isPlayer = false;
        int playerNumber;    // removing this player number
        for (playerNumber = 0; playerNumber < ga.maxPlayers;
                playerNumber++)
        {
            SOCPlayer player = ga.getPlayer(playerNumber);

            if ((player != null) && (player.getName() != null)
                && (player.getName().equals(plName)))
            {
                isPlayer = true;

                /**
                 * About to remove this player from the game. Before doing so:
                 * If a board-reset vote is in progress, they cannot vote
                 * once they have left. So to keep the game moving,
                 * fabricate their response: vote No.
                 */
                if (ga.getResetVoteActive())
                {
                    if (gameState <= SOCGame.STARTS_WAITING_FOR_PICK_GOLD_RESOURCE)
                        gameVotingActiveDuringStart = true;

                    if (ga.getResetPlayerVote(playerNumber) == SOCGame.VOTE_NONE)
                    {
                        srv.gameList.releaseMonitorForGame(gm);
                        ga.takeMonitor();
                        srv.resetBoardVoteNotifyOne(ga, playerNumber, plName, false);
                        ga.releaseMonitor();
                        srv.gameList.takeMonitorForGame(gm);
                    }
                }

                /**
                 * Remove the player.
                 */
                ga.removePlayer(plName);  // player obj name becomes null

                //broadcastGameStats(cg);
                break;
            }
        }

        SOCLeaveGame leaveMessage = new SOCLeaveGame(plName, "-", gm);
        srv.messageToGameWithMon(gm, leaveMessage);
        srv.recordGameEvent(gm, leaveMessage);

        if (D.ebugOn)
            D.ebugPrintln("*** " + plName + " left the game " + gm + " at "
                + DateFormat.getTimeInstance(DateFormat.SHORT).format(new Date()));
        srv.messageToGameKeyed(ga, false, "member.left.game", plName);  // "{0} left the game"

        /**
         * check if there is at least one person playing the game
         */
        for (int pn = 0; pn < ga.maxPlayers; pn++)
        {
            SOCPlayer player = ga.getPlayer(pn);

            if ((player != null) && (player.getName() != null) && (!ga.isSeatVacant(pn)) && (!player.isRobot()))
            {
                gameHasHumanPlayer = true;
                break;
            }
        }

        //D.ebugPrintln("*** gameHasHumanPlayer = "+gameHasHumanPlayer+" for "+gm);

        /**
         * if no human players, check if there is at least one person watching the game
         */
        if ( (! gameHasHumanPlayer) && ! srv.gameList.isGameEmpty(gm))
        {
            Enumeration<Connection> membersEnum = srv.gameList.getMembers(gm).elements();

            while (membersEnum.hasMoreElements())
            {
                Connection member = membersEnum.nextElement();

                //D.ebugPrintln("*** "+member.data+" is a member of "+gm);
                boolean nameMatch = false;

                for (int pn = 0; pn < ga.maxPlayers; pn++)
                {
                    SOCPlayer player = ga.getPlayer(pn);

                    if ((player != null) && (player.getName() != null) && (player.getName().equals(member.getData())))
                    {
                        nameMatch = true;
                        break;
                    }
                }

                if (!nameMatch)
                {
                    gameHasObserver = true;
                    break;
                }
            }
        }
        //D.ebugPrintln("*** gameHasObserver = "+gameHasObserver+" for "+gm);

        /**
         * if the leaving member was playing the game, and
         * the game isn't over, then decide:
         * - Do we need to force-end the current turn?
         * - Do we need to cancel their initial settlement placement?
         * - Should we replace the leaving player with a robot?
         */
        if (isPlayer && (gameHasHumanPlayer || gameHasObserver)
                && ((ga.getPlayer(playerNumber).getPublicVP() > 0)
                    || (gameState == SOCGame.START1A)
                    || (gameState == SOCGame.START1B))
                && (gameState < SOCGame.OVER)
                && !(gameState < SOCGame.START1A))
        {
            boolean foundNoRobots;

            if (ga.getPlayer(playerNumber).isRobot())
            {
                /**
                 * don't replace bot with bot; force end-turn instead.
                 */
                foundNoRobots = true;
            }
            else
            {
                /**
                 * get a robot to replace this human player;
                 * just in case, check game-version vs robots-version,
                 * like at new-game (readyGameAskRobotsJoin).
                 */
                foundNoRobots = ! findRobotAskJoinGame(ga, Integer.valueOf(playerNumber), true);
            }  // if (should try to find a robot)

            /**
             * What to do if no robot was found to fill their spot?
             * Must keep the game going, might need to force-end current turn.
             */
            if (foundNoRobots)
            {
                final boolean stillActive = endGameTurnOrForce(ga, playerNumber, plName, c, true);
                if (! stillActive)
                {
                    // force game destruction below
                    gameHasHumanPlayer = false;
                    gameHasObserver = false;
                }
            }
        } else {
            // observer leaving: If game is bot-only, don't end the game despite no human players/observers
            if (ga.isBotsOnly && (ga.getGameState() < SOCGame.OVER))
                gameHasObserver = true;
        }

        return ! (gameHasHumanPlayer || gameHasObserver);
    }

    /**
     * When a human player has left an active game, or a game is starting and a
     * bot from that game's {@link SOCServer#robotJoinRequests} has disconnected,
     * look for a robot player which can take a seat and continue the game.
     *<P>
     * If found the bot will be added to {@link SOCServer#robotJoinRequests} and
     * sent a {@link SOCBotJoinGameRequest}. Otherwise the game will be sent a
     * {@link SOCGameServerText} explaining failure to find any robot; human players
     * might need to leave the game and start a new one.
     * @param ga   Game to look in
     * @param seatNumberObj  Seat number to fill, as an {@link Integer} object.
     *     If {@code ! gameIsActive}, this comes from {@link SOCServer#robotJoinRequests}
     *     via {@link SOCServer#leaveConnection(Connection)}.
     * @param gameIsActive  True if for active game, not a game still starting
     * @return true if an available bot was found
     * @since 2.0.00
     */
    public boolean findRobotAskJoinGame
        (final SOCGame ga, Object seatNumberObj, final boolean gameIsActive)
    {
        if (gameIsActive)
            srv.messageToGameKeyed(ga, false, "member.bot.join.fetching");  // "Fetching a robot player..."

        if (srv.robots.isEmpty())
        {
            srv.messageToGameKeyed(ga, false, "member.bot.join.no.bots.server");
                // "No robot can join the game, there are no robots on this server."

            return false;  // <--- Early return: No bot available ---
        }
        else if (ga.getClientVersionMinRequired() > Version.versionNumber())
        {
            srv.messageToGameKeyed
                (ga, false, "member.bot.join.interror.version", ga.getClientVersionMinRequired());
                // "Internal error: The robots can't join this game; game's version {0} is newer than the robots.

            return false;  // <--- Early return: No bot available ---
        }

        Connection robotConn = null;  // the bot selected to join
        boolean nameMatch = true;  // false if can select a bot that isn't already playing in or requested in this game
        final String gaName = ga.getName();
        Hashtable<Connection, Object> requestedBots = srv.robotJoinRequests.get(gaName);

        if (! (seatNumberObj instanceof Integer))  // should not happen; check just in case
        {
            seatNumberObj = null;
            // nameMatch remains true; will announce can't find a bot
        } else {

            /**
             * request a robot that isn't already playing this game or
             * is not already requested to play in this game
             */

            final HashSet<String> gameBots = new HashSet<String>();
            for (int i = 0; i < ga.maxPlayers; i++)
            {
                SOCPlayer pl = ga.getPlayer(i);
                if (pl != null)
                {
                    String pname = pl.getName();
                    if (pname != null)
                        gameBots.add(pname);
                }
            }

            final int[] robotIndexes = srv.robotShuffleForJoin();  // Shuffle to distribute load

            for (int idx = 0; idx < srv.robots.size(); idx++)
            {
                robotConn = srv.robots.get(robotIndexes[idx]);

                nameMatch = gameBots.contains(robotConn.getData());

                if ((! nameMatch) && (requestedBots != null))
                    nameMatch = requestedBots.containsKey(robotConn);

                if (! nameMatch)
                    break;
            }
        }

        if (! nameMatch)
        {
            /**
             * make the request
             */
            D.ebugPrintln("@@@ JOIN GAME REQUEST for " + robotConn.getData());

            final int seatNumber = ((Integer) seatNumberObj).intValue();

            if (ga.getSeatLock(seatNumber) != SOCGame.SeatLockState.UNLOCKED)
            {
                // make sure bot can sit
                ga.setSeatLock(seatNumber, SOCGame.SeatLockState.UNLOCKED);
                srv.messageToGameWithMon
                    (gaName, new SOCSetSeatLock(gaName, seatNumber, SOCGame.SeatLockState.UNLOCKED));
            }

            /**
             * record the request
             */
            if (requestedBots == null)
            {
                requestedBots = new Hashtable<Connection, Object>();
                requestedBots.put(robotConn, seatNumberObj);
                srv.robotJoinRequests.put(gaName, requestedBots);
            }
            else
            {
                requestedBots.put(robotConn, seatNumberObj);
            }

            robotConn.put(new SOCBotJoinGameRequest(gaName, seatNumber, ga.getGameOptions()));
        }
        else
        {
            srv.messageToGameKeyed(ga, false, "member.bot.join.cantfind");  // "*** Can't find a robot! ***"

            return false;  // <--- Early return: No bot available ---
        }

        return true;
    }

    /**
     * Send the current state of the game with a message.
     * Assumes current player does not change during this state.
     * If we send a text message to prompt the new player to roll,
     * also sends a RollDicePrompt data message.
     *<P>
     * For more details and references, see {@link #sendGameState(SOCGame, boolean)}.
     * Be sure that callers to {@code sendGameState} don't assume the game will still
     * exist after calling this method, if the game state was {@link SOCGame#OVER OVER}.
     *<P>
     * Equivalent to: {@link #sendGameState(SOCGame, boolean) sendGameState(ga, true)}.
     *
     * @param ga  the game
     */
    void sendGameState(SOCGame ga)
    {
        sendGameState(ga, true);
    }

    /**
     * send the current state of the game with a message.
     * Note that the current (or new) player number is not sent here.
     * If game is now OVER, send appropriate messages.
     *<P>
     * State {@link SOCGame#WAITING_FOR_DISCARDS}:
     * If a 7 is rolled, will also say who must discard (in a GAMETEXTMSG).
     *<P>
     * State {@link SOCGame#WAITING_FOR_ROB_CHOOSE_PLAYER}:
     * If current player must choose which player to rob,
     * will also prompt their client to choose (in a CHOOSEPLAYERREQUEST).
     *<P>
     * State {@link SOCGame#STARTS_WAITING_FOR_PICK_GOLD_RESOURCE}:
     * To announce the player must pick a resource to gain from the gold hex initial placement,
     * please call {@link #sendGameState_sendGoldPickAnnounceText(SOCGame, String, Connection, SOCGame.RollResult)}.
     *<P>
     * State {@link SOCGame#WAITING_FOR_PICK_GOLD_RESOURCE}:
     * If a gold hex is rolled, does not say who
     * must pick resources to gain (because of timing).  Please call
     * {@link #sendGameState_sendGoldPickAnnounceText(SOCGame, String, Connection, SOCGame.RollResult)}
     * after sending the resource gain text ("x gets 1 sheep").
     *<P>
     * <b>Note:</b> If game is now {@link SOCGame#OVER OVER} and the {@link SOCGame#isBotsOnly} flag is set,
     * {@link #sendGameStateOVER(SOCGame)} will call {@link SOCServer#destroyGameAndBroadcast(String, String)}.
     * Be sure that callers to {@code sendGameState} don't assume the game will still exist after calling this method.
     * Also, {@code destroyGame} might create more {@link SOCGame#isBotsOnly} games, depending on server settings.
     *<P>
     * <b>Locks:</b> Does not hold {@link SOCGameList#takeMonitor()} or
     * {@link SOCGameList#takeMonitorForGame}<tt>(gaName)</tt> when called.
     * Some callers call {@link SOCGame#takeMonitor()} before calling; not important here.
     *
     * @see #sendTurn(SOCGame, boolean)
     * @see #sendGameState(SOCGame)
     * @see #sendGameStateOVER(SOCGame)
     *
     * @param ga  the game
     * @param sendRollPrompt  If true, and if we send a text message to prompt
     *    the player to roll, send a RollDicePrompt data message.
     *    If the client is too old (1.0.6), it will ignore the prompt.
     *
     * @return    did we send a text message to prompt the player to roll?
     *    If so, sendTurn can also send a RollDicePrompt data message.
     * @since 1.1.00
     */
    boolean sendGameState(SOCGame ga, boolean sendRollPrompt)
    {
        if (ga == null)
            return false;

        final int gaState = ga.getGameState();
        final String gname = ga.getName();
        boolean promptedRoll = false;

        if (gaState == SOCGame.OVER)
        {
            /**
             * Before sending state "OVER", enforce current player number.
             * This helps the client's copy of game recognize winning condition.
             */
            srv.messageToGame(gname, new SOCSetTurn(gname, ga.getCurrentPlayerNumber()));
        }

        srv.messageToGame(gname, new SOCGameState(gname, gaState));

        SOCPlayer player = null;

        if (ga.getCurrentPlayerNumber() != -1)
        {
            player = ga.getPlayer(ga.getCurrentPlayerNumber());
        }

        switch (gaState)
        {
        case SOCGame.START1A:
        case SOCGame.START2A:
        case SOCGame.START3A:
            srv.messageToGameKeyed(ga, true, "prompt.turn.to.build.stlmt",  player.getName());  // "It's Joe's turn to build a settlement."
            if ((gaState >= SOCGame.START2A)
                && ga.isGameOptionSet(SOCGameOption.K_SC_3IP))
            {
                // reminder to player before their 2nd, 3rd settlements
                Connection con = srv.getConnection(player.getName());
                if (con != null)
                {
                    srv.messageToPlayerKeyed(con, gname, "prompt.gameopt._SC_3IP.part1");
                        // "This game gives you 3 initial settlements and roads."
                    srv.messageToPlayerKeyed(con, gname, "prompt.gameopt._SC_3IP.part2");
                        // "Your free resources will be from the third settlement."
                }
            }
            break;

        case SOCGame.START1B:
        case SOCGame.START2B:
        case SOCGame.START3B:
            srv.messageToGameKeyed(ga, true,
                ((ga.hasSeaBoard) ? "prompt.turn.to.build.road.or.ship"  // "It's Joe's turn to build a road or ship."
                    : "prompt.turn.to.build.road"),
                player.getName());
            break;

        case SOCGame.ROLL_OR_CARD:
            srv.messageToGameKeyed(ga, true, "prompt.turn.to.roll.dice", player.getName());  // "It's Joe's turn to roll the dice."
            promptedRoll = true;
            if (sendRollPrompt)
                srv.messageToGame(gname, new SOCRollDicePrompt (gname, player.getPlayerNumber()));

            break;

        case SOCGame.WAITING_FOR_DISCARDS:
            {
                ArrayList<String> names = new ArrayList<String>();

                for (int i = 0; i < ga.maxPlayers; i++)
                    if (ga.getPlayer(i).getNeedToDiscard())
                        names.add(ga.getPlayer(i).getName());

                if (names.size() == 1)
                    srv.messageToGameKeyed(ga, true, "prompt.discard.1", names.get(0));  // "Joe needs to discard"
                else
                    srv.messageToGameKeyedSpecial(ga, true, "prompt.discard.n", names);  // "Joe and Ed need to discard"
            }
            break;

        // case SOCGame.STARTS_WAITING_FOR_PICK_GOLD_RESOURCE and
        // case SOCGame.WAITING_FOR_PICK_GOLD_RESOURCE are now
            // handled in SOCGameMessageHandler.handlePUTPIECE and handleROLLDICE, so it's sent after
            // the resource texts ("x gets 1 sheep") and not before.
            // These methods directly call sendGameState_sendGoldPickAnnounceText.

        case SOCGame.WAITING_FOR_ROBBER_OR_PIRATE:
            srv.messageToGameKeyed(ga, true, "robber.willmove.choose", player.getName());  // "{0} must choose to move the robber or the pirate."
            break;

        case SOCGame.PLACING_ROBBER:
            srv.messageToGameKeyed(ga, true, "robber.willmove", player.getName());  // "{0} will move the robber."
            break;

        case SOCGame.PLACING_PIRATE:
            srv.messageToGameKeyed(ga, true, "robber.willmove.pirate", player.getName());  // "{0} will move the pirate ship."
            break;

        case SOCGame.WAITING_FOR_ROB_CHOOSE_PLAYER:
            /**
             * get the choices from the game
             */
            final boolean canStealNone = ga.isGameOptionSet(SOCGameOption.K_SC_PIRI);
            boolean[] choices = new boolean[ga.maxPlayers + (canStealNone ? 1 : 0)];
            Arrays.fill(choices, false);
            if (canStealNone)
                choices[ga.maxPlayers] = true;

            Enumeration<SOCPlayer> plEnum = ga.getPossibleVictims().elements();

            while (plEnum.hasMoreElements())
            {
                SOCPlayer pl = plEnum.nextElement();
                choices[pl.getPlayerNumber()] = true;
            }

            /**
             * ask the current player to choose a player to steal from
             */
            Connection con = srv.getConnection(ga.getPlayer(ga.getCurrentPlayerNumber()).getName());
            if (con != null)
            {
                con.put(new SOCChoosePlayerRequest(gname, choices));
            }

            break;

        case SOCGame.OVER:
            sendGameStateOVER(ga);
            break;

        }  // switch ga.getGameState

        return promptedRoll;
    }

    /**
     * Send a game text message "x, y, and z need to pick resources from the gold hex."
     * and, for each picking player, a {@link SOCPlayerElement}({@link SOCPlayerElement#NUM_PICK_GOLD_HEX_RESOURCES NUM_PICK_GOLD_HEX_RESOURCES}).
     * To prompt the specific players to choose a resource, also sends their clients a
     * {@link SOCSimpleRequest}({@link SOCSimpleRequest#PROMPT_PICK_RESOURCES PROMPT_PICK_RESOURCES}).
     *<P>
     * Used in game state {@link SOCGame#STARTS_WAITING_FOR_PICK_GOLD_RESOURCE}
     * and {@link SOCGame#WAITING_FOR_PICK_GOLD_RESOURCE}.
     *<P>
     * The text and SOCPlayerElement messages are sent to the entire game.
     * Any {@code PROMPT_PICK_RESOURCES} are sent to those player clients only.
     * If you know that only 1 player will pick gold, pass their <tt>playerCon</tt> for efficiency.
     *<P>
     * This is separate from {@link #sendGameState(SOCGame)} because when the dice are rolled,
     * <tt>sendGameState</tt> is called, then resource distribution messages are sent out,
     * then this method is called.
     *
     * @param ga  Game object
     * @param gname  Game name
     * @param playerCon  <tt>null</tt>, or current player's client connection to send the
     *                   {@code PROMPT_PICK_RESOURCES} if they are the only one to pick gold.
     *                   If more than 1 player has {@link SOCPlayer#getNeedToPickGoldHexResources()},
     *                   no message will be sent to <tt>playerCon</tt>.
     * @param roll  For gold gained from dice rolls, the roll details, otherwise null.
     *                   In scenario SC_PIRI, is used to avoid announcing twice for a pick from victory against pirate fleet.
     * @since 2.0.00
     */
    final void sendGameState_sendGoldPickAnnounceText
        (SOCGame ga, final String gname, Connection playerCon, SOCGame.RollResult roll)
    {
        final int ignoreRollPirateVictory;
        if ((roll != null) && ga.isGameOptionSet(SOCGameOption.K_SC_PIRI) && (roll.sc_piri_fleetAttackRsrcs != null))
            ignoreRollPirateVictory = roll.sc_piri_fleetAttackRsrcs.getAmount(SOCResourceConstants.GOLD_LOCAL);
        else
            ignoreRollPirateVictory = 0;

        int count = 0, amount = 0, firstPN = -1;
        ArrayList<String> names = new ArrayList<String>();
        int[] num = new int[ga.maxPlayers];

        for (int pn = 0; pn < ga.maxPlayers; ++pn)
        {
            final SOCPlayer pp = ga.getPlayer(pn);
            int numGoldRes = pp.getNeedToPickGoldHexResources();
            if (numGoldRes > 0)
            {
                num[pn] = numGoldRes;
                if ((ignoreRollPirateVictory > 0) && (pp == roll.sc_piri_fleetAttackVictim))
                    numGoldRes -= ignoreRollPirateVictory;
                if (numGoldRes > 0)
                {
                    names.add(pp.getName());
                    count++;
                    if (count == 1)
                    {
                        amount = numGoldRes;
                        firstPN = pn;
                    }
                }
            }
        }

        if (count > 1)
            srv.messageToGameKeyedSpecial(ga, true, "prompt.pick.gold.n", names);
                // "... need to pick resources from the gold hex."
        else if (count == 1)
            srv.messageToGameKeyed(ga, true, "prompt.pick.gold.1", names.get(0));
                // "Joe needs to pick resources from the gold hex."

        final boolean singlePlayerGetsPickRequest = ((playerCon != null) && (count == 1));
        for (int pn = 0; pn < ga.maxPlayers; ++pn)
        {
            if (num[pn] > 0)
            {
                srv.messageToGame(gname, new SOCPlayerElement
                    (gname, pn, SOCPlayerElement.SET, SOCPlayerElement.NUM_PICK_GOLD_HEX_RESOURCES, num[pn]));

                if (! singlePlayerGetsPickRequest)
                {
                    Connection plCon = srv.getConnection(ga.getPlayer(pn).getName());
                    if (plCon != null)
                        srv.messageToPlayer(plCon, new SOCSimpleRequest
                            (gname, pn, SOCSimpleRequest.PROMPT_PICK_RESOURCES, num[pn]));
                }
            }
        }

        if (singlePlayerGetsPickRequest)
            srv.messageToPlayer(playerCon, new SOCSimpleRequest
                (gname, firstPN, SOCSimpleRequest.PROMPT_PICK_RESOURCES, amount));
    }

    /**
     *  If game is OVER, send messages reporting winner, final score,
     *  and each player's victory-point cards.
     *  Also give stats on game length, and on each player's connect time.
     *  If player has finished more than 1 game since connecting, send their win-loss count.
     *<P>
     *  Increments server stats' numberOfGamesFinished.
     *  If db is active, calls {@link SOCServer#storeGameScores(SOCGame)} to save game stats.
     *<P>
     *  If {@link SOCGame#isBotsOnly}, calls {@link SOCServer#destroyGameAndBroadcast(String, String)} to make room
     *  for more games to run: The bots don't know on their own to leave, it's easier for the
     *  server to dismiss them within {@code destroyGame}.
     *<P>
     *  Make sure {@link SOCGameState}({@link SOCGame#OVER OVER}) is sent before calling this method.
     *
     * @param ga This game is over; state should be OVER
     * @since 1.1.00
     */
    private void sendGameStateOVER(SOCGame ga)
    {
        final String gname = ga.getName();

        /**
         * Find and announce the winner
         * (the real "found winner" code is in SOCGame.checkForWinner;
         *  that was already called before sendGameStateOVER.)
         */
        SOCPlayer winPl = ga.getPlayer(ga.getCurrentPlayerNumber());

        if ((winPl.getTotalVP() < ga.vp_winner) && ! ga.hasScenarioWinCondition)
        {
            // Should not happen: By rules FAQ, only current player can be winner.
            // This is fallback code.
            for (int i = 0; i < ga.maxPlayers; i++)
            {
                if (winPl.getTotalVP() >= ga.vp_winner)
                {
                    winPl = ga.getPlayer(i);
                    break;
                }
            }
        }

        srv.messageToGameKeyed(ga, true, "stats.game.winner.withpoints", winPl.getName(), winPl.getTotalVP());
            // "{0} has won the game with {1,number} points."

        /// send a message with the revealed final scores
        {
            int[] scores = new int[ga.maxPlayers];
            boolean[] isRobot = new boolean[ga.maxPlayers];
            for (int i = 0; i < ga.maxPlayers; ++i)
            {
                scores[i] = ga.getPlayer(i).getTotalVP();
                isRobot[i] = ga.getPlayer(i).isRobot();
            }
            srv.messageToGame(gname, new SOCGameStats(gname, scores, isRobot));
        }

        ///
        /// send a message saying what VP cards each player has
        ///
        for (int i = 0; i < ga.maxPlayers; i++)
        {
            SOCPlayer pl = ga.getPlayer(i);
            List<SOCInventoryItem> vpCards = pl.getInventory().getByState(SOCInventory.KEPT);

            if (! vpCards.isEmpty())
                srv.messageToGameKeyedSpecial
                    (ga, true, "endgame.player.has.vpcards", pl.getName(), vpCards);
                    // "Joe has a Gov.House (+1VP) and a Market (+1VP)" ["{0} has {1,dcards}."]

        }  // for each player

        /**
         * send game-length and connect-length messages, possibly win-loss count.
         */
        {
            Date now = new Date();
            Date gstart = ga.getStartTime();
            if (gstart != null)
            {
                final int gameRounds = ga.getRoundCount();
                long gameSeconds = ((now.getTime() - gstart.getTime())+500L) / 1000L;
                final long gameMinutes = gameSeconds / 60L;
                gameSeconds = gameSeconds % 60L;

                if (gameSeconds == 0)
                    srv.messageToGameKeyed(ga, true, "stats.game.was.roundsminutes", gameRounds, gameMinutes);
                        // "This game was # rounds, and took # minutes."
                else
                    srv.messageToGameKeyed(ga, true, "stats.game.was.roundsminutessec", gameRounds, gameMinutes, gameSeconds);
                        // "This game was # rounds, and took # minutes # seconds." [or 1 second.]

                // Ignore possible "1 minutes"; that game is too short to worry about.
            }

            /**
             * Update each player's win-loss count for this session.
             * Tell each player their resource roll totals.
             * Tell each player how long they've been connected.
             * (Robot players aren't told this, it's not necessary.)
             */
            final String connMsgKey;
            if (ga.isPractice)
                connMsgKey = "stats.cli.connected.minutes.prac";  // "You have been practicing # minutes."
            else
                connMsgKey = "stats.cli.connected.minutes";  // "You have been connected # minutes."

            for (int i = 0; i < ga.maxPlayers; i++)
            {
                if (ga.isSeatVacant(i))
                    continue;

                SOCPlayer pl = ga.getPlayer(i);
                Connection plConn = srv.getConnection(pl.getName());
                SOCClientData cd;
                if (plConn != null)
                {
                    // Update win-loss count, even for robots
                    cd = (SOCClientData) plConn.getAppData();
                    if (pl == winPl)
                        cd.wonGame();
                    else
                        cd.lostGame();
                } else {
                    cd = null;  // To satisfy compiler warning
                }

                if (pl.isRobot())
                    continue;  // <-- Don't bother to send any stats text to robots --

                if (plConn != null)
                {
                    if (plConn.getVersion() >= SOCPlayerStats.VERSION_FOR_RES_ROLL)
                    {
                        // Send total resources rolled
                        srv.messageToPlayer(plConn, new SOCPlayerStats(pl, SOCPlayerStats.STYPE_RES_ROLL));
                    }

                    final long connTime = plConn.getConnectTime().getTime();
                    final long connMinutes = (((now.getTime() - connTime)) + 30000L) / 60000L;
                    srv.messageToPlayerKeyed(plConn, gname, connMsgKey, connMinutes);  // "You have been connected # minutes."

                    // Send client's win-loss count for this session,
                    // if more than 1 game has been played
                    {
                        int wins = cd.getWins();
                        int losses = cd.getLosses();
                        if (wins + losses < 2)
                            continue;  // Only 1 game played so far

                        if (wins > 0)
                        {
                            if (losses == 0)
                                srv.messageToPlayerKeyed(plConn, gname, "stats.cli.winloss.won", wins);
                                    // "You have won {0,choice, 1#1 game|1<{0,number} games} since connecting."
                            else
                                srv.messageToPlayerKeyed(plConn, gname, "stats.cli.winloss.wonlost", wins, losses);
                                    // "You have won {0,choice, 1#1 game|1<{0,number} games} and lost {1,choice, 1#1 game|1<{1,number} games} since connecting."
                        } else {
                            srv.messageToPlayerKeyed(plConn, gname, "stats.cli.winloss.lost", losses);
                                // "You have lost {0,choice, 1#1 game|1<{0,number} games} since connecting."
                        }
                    }
                }
            }  // for each player

        }  // send game timing stats, win-loss stats

        srv.gameOverIncrGamesFinishedCount();
        srv.storeGameScores(ga);

        if (ga.isBotsOnly)
        {
            srv.destroyGameAndBroadcast(gname, "sendGameStateOVER");
        }

        // Server structure more or less ensures sendGameStateOVER is called only once.
        // TODO consider refactor to be completely sure, especially for storeGameScores.
    }

    /**
     * The current player is stealing from another player.
     * Send messages saying what was stolen.
     *
     * @param ga  the game
     * @param pe  the perpetrator
     * @param vi  the victim
     * @param rsrc  type of resource stolen, as in {@link Data.ResourceType#SHEEP},
     *              or {@link SOCResourceConstants#CLOTH_STOLEN_LOCAL} for cloth
     *              (scenario option {@link SOCGameOption#K_SC_CLVI _SC_CLVI}).
     */
    void reportRobbery(SOCGame ga, SOCPlayer pe, SOCPlayer vi, final int rsrc)
    {
        if (ga == null)
            return;

        final String gaName = ga.getName();
        final String peName = pe.getName();
        final String viName = vi.getName();
        final int pePN = pe.getPlayerNumber();
        final int viPN = vi.getPlayerNumber();
        if (rsrc == SOCResourceConstants.CLOTH_STOLEN_LOCAL)
        {
            // Send players' cloth counts and text.
            // Client's game will recalculate players' VP based on
            // the cloth counts, so we don't need to also send VP.

            srv.messageToGame(gaName,
                new SOCPlayerElement(gaName, viPN, SOCPlayerElement.SET,
                    SOCPlayerElement.SCENARIO_CLOTH_COUNT, vi.getCloth(), true));
            srv.messageToGame(gaName,
                new SOCPlayerElement(gaName, pePN, SOCPlayerElement.SET,
                    SOCPlayerElement.SCENARIO_CLOTH_COUNT, pe.getCloth()));
            srv.messageToGameKeyed(ga, true, "robber.stole.cloth.from", peName, viName);  // "{0} stole a cloth from {1}."

            return;  // <--- early return: cloth is announced to entire game ---
        }

        SOCPlayerElement gainRsrc = null;
        SOCPlayerElement loseRsrc = null;
        SOCPlayerElement gainUnknown;
        SOCPlayerElement loseUnknown;

        // This works because SOCPlayerElement.SHEEP == SOCResourceConstants.SHEEP.
        gainRsrc = new SOCPlayerElement(gaName, pePN, SOCPlayerElement.GAIN, rsrc, 1);
        loseRsrc = new SOCPlayerElement(gaName, viPN, SOCPlayerElement.LOSE, rsrc, 1, true);

        /**
         * send the game data messages
         */
        Connection peCon = srv.getConnection(peName);
        Connection viCon = srv.getConnection(viName);
        srv.messageToPlayer(peCon, gainRsrc);
        srv.messageToPlayer(peCon, loseRsrc);
        srv.messageToPlayer(viCon, gainRsrc);
        srv.messageToPlayer(viCon, loseRsrc);
        // Don't send generic message to pe or vi
        Vector<Connection> exceptions = new Vector<Connection>(2);
        exceptions.addElement(peCon);
        exceptions.addElement(viCon);
        gainUnknown = new SOCPlayerElement(gaName, pePN, SOCPlayerElement.GAIN, SOCPlayerElement.UNKNOWN, 1);
        loseUnknown = new SOCPlayerElement(gaName, viPN, SOCPlayerElement.LOSE, SOCPlayerElement.UNKNOWN, 1);
        srv.messageToGameExcept(gaName, exceptions, gainUnknown, true);
        srv.messageToGameExcept(gaName, exceptions, loseUnknown, true);

        /**
         * send the text messages:
         * "You stole a sheep from viName."  [In v1.x.xx, "stole a sheep resource"]
         * "peName stole a sheep from you."
         * "peName stole a resource from viName."
         */
        srv.messageToPlayerKeyedSpecial(peCon, ga, "robber.you.stole.resource.from", -1, rsrc, viName);  // "You stole {0,rsrcs} from {2}."
        srv.messageToPlayerKeyedSpecial(viCon, ga, "robber.stole.resource.from.you", peName, -1, rsrc);  // "{0} stole {1,rsrcs} from you."
        srv.messageToGameKeyedSpecialExcept(ga, true, exceptions, "robber.stole.resource.from", peName, viName);  // "{0} stole a resource from {1}."
    }

    /**
     * report a trade that has taken place between players, using {@link SOCPlayerElement}
     * and {@link SOCGameServerText} messages.
     *<P>
     * Callers must also report trades to robots by re-sending the accepting player's
     * {@link SOCAcceptOffer} message to the game after calling this method.
     *
     * @param ga        the game
     * @param offering  the number of the player making the offer
     * @param accepting the number of the player accepting the offer
     *
     * @see #reportBankTrade(SOCGame, SOCResourceSet, SOCResourceSet)
     */
    void reportTrade(SOCGame ga, int offering, int accepting)
    {
        final String gaName = ga.getName();
        final SOCTradeOffer offer = ga.getPlayer(offering).getCurrentOffer();
        final SOCResourceSet giveSet = offer.getGiveSet(),
                             getSet  = offer.getGetSet();

        reportRsrcGainLoss(gaName, giveSet, true, false, offering, accepting, null, null);
        reportRsrcGainLoss(gaName, getSet, false, false, offering, accepting, null, null);
        srv.messageToGameKeyedSpecial(ga, true, "trade.gave.rsrcs.for.from.player",
            ga.getPlayer(offering).getName(), giveSet, getSet, ga.getPlayer(accepting).getName());
            // "{0} gave {1,rsrcs} for {2,rsrcs} from {3}."
    }

    /**
     * report that the current player traded with the bank or a port,
     * using {@link SOCPlayerElement} and {@link SOCGameServerText} messages.
     *
     * @param ga        the game
     * @param give      the number of the player making the offer
     * @param get       the number of the player accepting the offer
     *
     * @see #reportTrade(SOCGame, int, int)
     */
    void reportBankTrade(SOCGame ga, SOCResourceSet give, SOCResourceSet get)
    {
        final String gaName = ga.getName();
        final int    cpn    = ga.getCurrentPlayerNumber();

        reportRsrcGainLoss(gaName, give, true, false, cpn, -1, null, null);
        reportRsrcGainLoss(gaName, get, false, false, cpn, -1, null, null);

        // use total rsrc counts to determine bank or port
        final int giveTotal = give.getTotal(),
                  getTotal  = get.getTotal();
        final int tradeFrom;  // 1 = "the bank" -- 4:1 trade; 2 = "a port" -- 3:1 or 2:1 trade
        final String msgKey;
        if (giveTotal > getTotal)
        {
            msgKey = "trade.traded.rsrcs.for.from.bankport";  // "{0} traded {1,rsrcs} for {2,rsrcs} from {3,choice, 1#the bank|2#a port}."
            tradeFrom = ((giveTotal / getTotal) == 4) ? 1 : 2;
        } else {
            msgKey = "trade.traded.rsrcs.for.from.bankport.undoprevious";  // same + " (Undo previous trade)"
            tradeFrom = ((getTotal / giveTotal) == 4) ? 1 : 2;
        }

        srv.messageToGameKeyedSpecial(ga, true, msgKey, ga.getPlayer(cpn).getName(), give, get, tradeFrom);
    }

    /**
     * Report the resources gained/lost by a player, and optionally (for trading)
     * lost/gained by a second player.
     * Sends PLAYERELEMENT messages, either to entire game, or to player only.
     * Builds the resource-amount string used to report the trade as text.
     * Takes and releases the gameList monitor for this game.
     *<P>
     * Used to report the resources gained from a roll, discard, or discovery (year-of-plenty) pick.
     * Also used to report the "give" or "get" half of a resource trade.
     *
     * @param gaName  Game name
     * @param resourceSet    Resource set (from a roll, or the "give" or "get" side of a trade).
     *                Resource type {@link SOCResourceConstants#UNKNOWN UNKNOWN} or
     *                {@link SOCResourceConstants#GOLD_LOCAL GOLD_LOCAL} is ignored.
     *                Only positive resource amounts are sent (negative is ignored).
     * @param isLoss  If true, "give" ({@link SOCPlayerElement#LOSE}), otherwise "get" ({@link SOCPlayerElement#GAIN})
     * @param isNews  Is this element change notably good or an unexpected bad change or loss?
     *                Sets the {@link SOCPlayerElement#isNews()} flag in messages sent by this method.
     *                If there are multiple resource types, flag is set only for the first type sent
     *                to avoid several alert sounds at client.
     * @param mainPlayer     Player number "giving" if isLose==true, otherwise "getting".
     *                For each nonzero resource involved, PLAYERELEMENT messages will be sent about this player.
     * @param tradingPlayer  Player number on other side of trade, or -1 if no second player is involved.
     *                If not -1, PLAYERELEMENT messages will also be sent about this player.
     * @param message Append resource numbers/types to this stringbuffer,
     *                format like "3 clay,3 wood"; can be null.
     * @param playerConn     Null to announce to the entire game, or mainPlayer's connection to send messages
     *                there instead of sending to all players in game.  Because trades are public, there is no
     *                such parameter for tradingPlayer.
     *
     * @see #reportTrade(SOCGame, int, int)
     * @see #reportBankTrade(SOCGame, SOCResourceSet, SOCResourceSet)
     * @see #reportRsrcGainGold(SOCGame, SOCPlayer, int, SOCResourceSet, boolean, boolean)
     * @see SOCGameMessageHandler#handleDISCARD(SOCGame, Connection, SOCDiscard)
     * @see SOCGameMessageHandler#handlePICKRESOURCES(SOCGame, Connection, SOCPickResources)
     * @see SOCGameMessageHandler#handleROLLDICE(SOCGame, Connection, SOCRollDice)
     */
    void reportRsrcGainLoss
        (final String gaName, final ResourceSet resourceSet, final boolean isLoss, boolean isNews,
         final int mainPlayer, final int tradingPlayer, StringBuffer message, Connection playerConn)
    {
        final int losegain  = isLoss ? SOCPlayerElement.LOSE : SOCPlayerElement.GAIN;  // for pnA
        final int gainlose  = isLoss ? SOCPlayerElement.GAIN : SOCPlayerElement.LOSE;  // for pnB

        boolean needComma = false;  // Has a resource already been appended to message?

        srv.gameList.takeMonitorForGame(gaName);

        for (int res = Data.ResourceType.CLAY_VALUE; res <= Data.ResourceType.WOOD_VALUE; ++res)
        {
            // This works because SOCPlayerElement.SHEEP == SOCResourceConstants.SHEEP.

            final int amt = resourceSet.getAmount(res);
            if (amt <= 0)
                continue;

            if (playerConn != null)
                srv.messageToPlayer(playerConn, new SOCPlayerElement(gaName, mainPlayer, losegain, res, amt, isNews));
            else
                srv.messageToGameWithMon(gaName, new SOCPlayerElement(gaName, mainPlayer, losegain, res, amt, isNews));
            if (tradingPlayer != -1)
                srv.messageToGameWithMon(gaName, new SOCPlayerElement(gaName, tradingPlayer, gainlose, res, amt, isNews));
            if (isNews)
                isNews = false;

            if (message != null)
            {
                if (needComma)
                    message.append(", ");
                message.append
                    (MessageFormat.format( /*I*/"{0,number} {1}"/*18N*/, amt, SOCResourceConstants.resName(res))); // "3 clay"
                needComma = true;
            }
        }

        srv.gameList.releaseMonitorForGame(gaName);
    }

    /**
     * Report to game members what a player picked from the gold hex.
     * Sends {@link SOCPlayerElement} for resources and to reset the
     * {@link SOCPlayerElement#NUM_PICK_GOLD_HEX_RESOURCES} counter.
     * Sends text "playername has picked ___ from the gold hex.".
     * @param ga      Game with gaining player
     * @param player  Player gaining
     * @param pn      <tt>player</tt>{@link SOCPlayer#getPlayerNumber() .getPlayerNumber()}
     * @param rsrcs   Resources picked
     * @param isNews  Is this element change notably good or an unexpected bad change or loss?
     *                Sets the {@link SOCPlayerElement#isNews()} flag in messages sent by this method.
     *                If there are multiple resource types, flag is set only for the first type sent
     *                to avoid several alert sounds at client.
     * @param includeGoldHexText  If true, text ends with "from the gold hex." after the resource name.
     * @since 2.0.00
     */
    void reportRsrcGainGold
        (final SOCGame ga, final SOCPlayer player, final int pn, final SOCResourceSet rsrcs,
         final boolean isNews, final boolean includeGoldHexText)
    {
        final String gn = ga.getName();

        // Send SOCPlayerElement messages
        reportRsrcGainLoss(gn, rsrcs, false, isNews, pn, -1, null, null);
        srv.messageToGameKeyedSpecial(ga, true,
            ((includeGoldHexText) ? "action.picked.rsrcs.goldhex" : "action.picked.rsrcs"),
            player.getName(), rsrcs);
        srv.messageToGame(gn, new SOCPlayerElement
            (gn, pn, SOCPlayerElement.SET, SOCPlayerElement.NUM_PICK_GOLD_HEX_RESOURCES, 0));
    }

    // javadoc inherited from GameHandler
    /**
     * {@inheritDoc}
     *<P>
     * Once the board is made, sends the updated {@link SOCPotentialSettlements potential settlements}.
     *<P>
     * If this code changes, must also update {@link soctest.TestBoardLayouts#testSingleLayout(SOCScenario, int)}.
     */
    public void startGame(SOCGame ga)
    {
        if (ga == null)
            return;

        final String gaName = ga.getName();

        srv.numberOfGamesStarted++;  // TODO once multiple handler threads, encapsulate this

        /**
         * start the game, place any initial pieces.
         * If anything is added to this game object setup code,
         * update soctest.TestBoardLayouts.testSingleLayout(..).
         */

        ga.setScenarioEventListener(this);  // for playerEvent, gameEvent callbacks (since 2.0.00)
        ga.startGame();

        final int[][] legalSeaEdges;  // used on sea board; if null, all are legal
        if (ga.hasSeaBoard)
        {
            legalSeaEdges = SOCBoardAtServer.getLegalSeaEdges(ga, -1);
            if (legalSeaEdges != null)
                for (int pn = 0; pn < ga.maxPlayers; ++pn)
                    ga.getPlayer(pn).setRestrictedLegalShips(legalSeaEdges[pn]);

            if (ga.isGameOptionSet(SOCGameOption.K_SC_FTRI) || ga.isGameOptionSet(SOCGameOption.K_SC_PIRI))
            {
                // scenario has initial pieces
                ((SOCBoardAtServer) (ga.getBoard())).startGame_putInitPieces(ga);
            }
        } else {
            legalSeaEdges = null;
        }

        srv.gameList.takeMonitorForGame(gaName);

        /**
         * send the board layout
         */
        try
        {
            srv.messageToGameWithMon(gaName, getBoardLayoutMessage(ga));
                // For scenario option _SC_CLVI, the board layout message
                // includes villages and the general supply cloth count.
                // For _SC_PIRI, it includes the Pirate Path (additional layout part "PP").
        } catch (IllegalArgumentException e) {
            srv.gameList.releaseMonitorForGame(gaName);
            System.err.println("startGame: Cannot send board for " + gaName + ": " + e.getMessage());
            return;
        }

        // See also joinGame which has very similar code.

        // Send the updated Potential/Legal Settlement node list
        // Note: Assumes all players have same potential settlements
        //    (sends with playerNumber -1 == all)
        final HashSet<Integer> psList = ga.getPlayer(0).getPotentialSettlements();

        // Some boards may have multiple land areas.
        final HashSet<Integer>[] lan;
        final int pan;
        boolean addedPsList = false;

        final SOCBoardLarge bl = (SOCBoardLarge) ga.getBoard();
        lan = bl.getLandAreasLegalNodes();
        pan = bl.getStartingLandArea();

        if ((lan != null) && (pan != 0) && ! lan[pan].equals(psList))
        {
            // If potentials != legals[startingLandArea], send as legals[0]
            lan[0] = psList;
            addedPsList = true;
        }

        if (lan == null)
            srv.messageToGameWithMon(gaName, new SOCPotentialSettlements(gaName, -1, new ArrayList<Integer>(psList)));
        else
            srv.messageToGameWithMon(gaName, new SOCPotentialSettlements(gaName, -1, pan, lan, legalSeaEdges));

        if (addedPsList)
            lan[0] = null;  // Undo change to game's copy of landAreasLegalNodes

        /**
         * send the player info
         */
        boolean sentInitPiecesState = false;
        for (int i = 0; i < ga.maxPlayers; i++)
        {
            if (! ga.isSeatVacant(i))
            {
                final SOCPlayer pl = ga.getPlayer(i);

                final int[] counts = new int[(ga.hasSeaBoard) ? 4 : 3];
                counts[0] = pl.getNumPieces(SOCPlayingPiece.ROAD);
                counts[1] = pl.getNumPieces(SOCPlayingPiece.SETTLEMENT);
                counts[2] = pl.getNumPieces(SOCPlayingPiece.CITY);

                if (ga.hasSeaBoard)
                {
                    // Some scenarios like SC_PIRI may place initial pieces at fixed locations.
                    // Usually, pieces will be empty.
                    final Vector<SOCPlayingPiece> pieces = pl.getPieces();
                    if (! pieces.isEmpty())
                    {
                        if (! sentInitPiecesState)
                        {
                            // Temporary state change, to avoid initial-piece placement actions.
                            // The actual game state will be sent soon.
                            srv.messageToGameWithMon
                                (gaName, new SOCGameState(gaName, SOCGame.READY));
                            sentInitPiecesState = true;
                        }

                        for (SOCPlayingPiece pp : pieces)
                            srv.messageToGameWithMon
                                (gaName, new SOCPutPiece(gaName, i, pp.getType(), pp.getCoordinates()));

                        SOCPlayingPiece pp = pl.getFortress();
                        if (pp != null)
                            srv.messageToGameWithMon
                                (gaName, new SOCPutPiece(gaName, i, pp.getType(), pp.getCoordinates()));
                    }

                    counts[3] = pl.getNumPieces(SOCPlayingPiece.SHIP);
                }

                if (ga.clientVersionLowest >= SOCPlayerElements.VERSION)
                    srv.messageToGameWithMon(gaName, new SOCPlayerElements
                        (gaName, i, SOCPlayerElement.SET,
                         (ga.hasSeaBoard) ? ELEM_PIECETYPES_SEA : ELEM_PIECETYPES_CLASSIC, counts));
                else
                    for (int j = 0; j < counts.length; ++j)
                        srv.messageToGameWithMon(gaName, new SOCPlayerElement
                            (gaName, i, SOCPlayerElement.SET, ELEM_PIECETYPES_SEA[j], counts[j]));

                srv.messageToGameWithMon(gaName, new SOCSetPlayedDevCard(gaName, i, false));
            }
        }

        /**
         * send the number of dev cards
         */
        srv.messageToGameWithMon(gaName, new SOCDevCardCount(gaName, ga.getNumDevCards()));

        /**
         * ga.startGame() picks who goes first, but feedback is nice
         */
        srv.messageToGameKeyed(ga, false, "start.picking.random.starting.player");  // "Randomly picking a starting player..."

        srv.gameList.releaseMonitorForGame(gaName);

        /**
         * send the game state
         */
        sendGameState(ga, false);

        /**
         * start the game
         */
        srv.messageToGame(gaName, new SOCStartGame(gaName));

        /**
         * send whose turn it is
         */
        sendTurn(ga, false);
    }

    /**
     * After a player action during initial placement: If current player changed,
     * an initial-placement round ended ({@link SOCGame#isInitialPlacementRoundDone(int)}),
     * or regular game play started, announce the new player with
     * {@link #sendTurn(SOCGame, boolean)} or send {@link SOCRollDicePrompt}
     * to trigger auto-roll for the new player's client.
     *<P>
     * Call after an initial road/ship placement's {@link soc.game.SOCGame#putPiece(SOCPlayingPiece)},
     * or after a player has chosen free resources from a gold hex with
     * {@link soc.game.SOCGame#pickGoldHexResources(int, SOCResourceSet)},
     * and only after {@link #sendGameState(SOCGame, boolean)}.
     *
     * @param ga  The game
     * @param pl  Player who did the gold pick or piece placement action
     * @param c   {@code pl}'s connection
     * @param prevGameState  {@link soc.game.SOCGame#getGameState()} before piece placement,
     *     or for gold pick action the pre-reveal game state returned from {@code ga.pickGoldHexResources(..)}
     * @param toldRoll  True if {@link #sendGameState(SOCGame, boolean)} sent roll prompt text,
     *     and so this method should send {@link SOCRollDicePrompt} if normal play is now starting
     * @since 2.0.00
     */
    void sendTurnAtInitialPlacement
        (SOCGame ga, SOCPlayer pl, Connection c, final int prevGameState, final boolean toldRoll)
    {
        if (! checkTurn(c, ga))
        {
            // Player changed (or normal play started), announce new player
            sendTurn(ga, true);
        }
        else if (pl.isRobot() && ga.isInitialPlacementRoundDone(prevGameState))
        {
            // Player didn't change, but bot must be prompted to
            // place its next settlement or roll its first turn
            sendTurn(ga, false);
        }
        else if (toldRoll)
        {
            // When normal play starts, or after placing 2nd free road,
            // announce even though player unchanged,
            // to trigger auto-roll for the player client
            final String gaName = ga.getName();
            srv.messageToGame(gaName, new SOCRollDicePrompt (gaName, pl.getPlayerNumber()));
        }
    }

    /**
     * send {@link SOCTurn whose turn it is}. Optionally also send a prompt to roll.
     * If the client is too old (1.0.6), it will ignore the prompt.
     *<P>
     * sendTurn should be called whenever the current player changes, including
     * during and after initial placement.
     *
     * @param ga  the game
     * @param sendRollPrompt  whether to send a RollDicePrompt message afterwards
     */
    void sendTurn(final SOCGame ga, final boolean sendRollPrompt)
    {
        if (ga == null)
            return;

        String gname = ga.getName();
        int pn = ga.getCurrentPlayerNumber();

        srv.messageToGame(gname, new SOCSetPlayedDevCard(gname, pn, false));

        SOCTurn turnMessage = new SOCTurn(gname, pn);
        srv.messageToGame(gname, turnMessage);
        srv.recordGameEvent(gname, turnMessage);

        if (sendRollPrompt)
            srv.messageToGame(gname, new SOCRollDicePrompt(gname, pn));
    }

    /**
     * Put together the board layout message for this game.
     * Message type will be {@link SOCBoardLayout} or {@link SOCBoardLayout2},
     * depending on {@link SOCBoard#getBoardEncodingFormat() ga.getBoard().getBoardEncodingFormat()}
     * and {@link SOCGame#getClientVersionMinRequired()}.
     *
     * @param  ga   the game
     * @return   a board layout message
     * @throws IllegalArgumentException  if game board's encoding is unrecognized
     */
    private SOCMessage getBoardLayoutMessage(SOCGame ga)
        throws IllegalArgumentException
    {
        final SOCBoard board;
        int[] hexes;
        int[] numbers;
        int robber;

        board = ga.getBoard();
        final int bef = board.getBoardEncodingFormat();
        if (bef == SOCBoard.BOARD_ENCODING_6PLAYER ||
            bef == SOCBoard.BOARD_ENCODING_ORIGINAL)
        {
            // v1 or v2
            hexes = board.getHexLayout();
            numbers = board.getNumberLayout();
        } else {
            // v3
            hexes = null;
            numbers = null;
        }
        robber = board.getRobberHex();
        if ((bef == 1) && (ga.getClientVersionMinRequired() < SOCBoardLayout2.VERSION_FOR_BOARDLAYOUT2))
        {
            // SOCBoard.BOARD_ENCODING_ORIGINAL: v1
            return new SOCBoardLayout(ga.getName(), hexes, numbers, robber);
        }
        switch (bef)
        {
        case SOCBoard.BOARD_ENCODING_ORIGINAL: // v1
            // fall through to v2
        case SOCBoard.BOARD_ENCODING_6PLAYER:  // v2
            return new SOCBoardLayout2(ga.getName(), bef, hexes, numbers, board.getPortsLayout(), robber);

        case SOCBoard.BOARD_ENCODING_LARGE:    // v3
            final SOCBoardLarge bl = (SOCBoardLarge) board;
            return new SOCBoardLayout2
                (ga.getName(), bef, bl.getLandHexLayout(), board.getPortsLayout(),
                 robber, bl.getPirateHex(), bl.getPlayerExcludedLandAreas(), bl.getRobberExcludedLandAreas(),
                 bl.getAddedLayoutParts());

        default:
            throw new IllegalArgumentException("unknown board encoding v" + bef);
        }
    }

    /**
     * this is a debugging command that gives resources to a player.
     * Format: rsrcs: #cl #or #sh #wh #wo playername
     */
    private final void debugGiveResources(Connection c, String mes, SOCGame game)
    {
        StringTokenizer st = new StringTokenizer(mes.substring(6));
        int[] resources = new int[Data.ResourceType.WOOD_VALUE + 1];
        int resourceType = Data.ResourceType.CLAY_VALUE;
        String name = "";
        boolean parseError = false;

        while (st.hasMoreTokens())
        {
            if (resourceType <= Data.ResourceType.WOOD_VALUE)
            {
                String token = st.nextToken();
                try
                {
                    resources[resourceType] = Integer.parseInt(token);
                    resourceType++;
                }
                catch (NumberFormatException e)
                {
                    parseError = true;
                    break;
                }
            }
            else
            {
                // get all the of the line, in case there's a space in the player name ("robot 7"),
                //  by choosing an unlikely separator character
                name = st.nextToken(Character.toString( (char) 1 )).trim();
                break;
            }
        }

        SOCPlayer pl = null;
        if (! parseError)
        {
            pl = debug_getPlayer(c, game, name);
            if (pl == null)
                parseError = true;
        }

        if (parseError)
        {
            srv.messageToPlayer(c, game.getName(), "### Usage: " + DEBUG_COMMANDS_HELP_RSRCS);
            srv.messageToPlayer(c, game.getName(), DEBUG_COMMANDS_HELP_PLAYER);

            return;  // <--- early return ---
        }

        SOCResourceSet rset = pl.getResources();
        int pnum = pl.getPlayerNumber();
        String outMes = "### " + pl.getName() + " gets";

        for (resourceType = Data.ResourceType.CLAY_VALUE;
                resourceType <= Data.ResourceType.WOOD_VALUE; resourceType++)
        {
            rset.add(resources[resourceType], resourceType);
            outMes += (" " + resources[resourceType]);

            // SOCResourceConstants.CLAY == SOCPlayerElement.CLAY
            srv.messageToGame(game.getName(), new SOCPlayerElement(game.getName(), pnum, SOCPlayerElement.GAIN, resourceType, resources[resourceType]));
        }

        srv.messageToGame(game.getName(), outMes);
    }

    /** this is a debugging command that gives a dev card to a player.
     *  <PRE> dev: cardtype player </PRE>
     *  For card-types numbers, see {@link SOCDevCardConstants}
     *  or {@link #DEBUG_COMMANDS_HELP_DEV_TYPES}.
     */
    private final void debugGiveDevCard(Connection c, String mes, SOCGame game)
    {
        StringTokenizer st = new StringTokenizer(mes.substring(5));
        String name = "";
        int cardType = -1;
        boolean parseError = false;

        while (st.hasMoreTokens())
        {
            if (cardType < 0)
            {
                try
                {
                    cardType = Integer.parseInt(st.nextToken());
                    if ((cardType < SOCDevCardConstants.MIN_KNOWN) || (cardType >= SOCDevCardConstants.MAXPLUSONE))
                        parseError = true;  // Can't give unknown dev cards
                }
                catch (NumberFormatException e)
                {
                    parseError = true;
                    break;
                }
            }
            else
            {
                // get all of the line, in case there's a space in the player name ("robot 7"),
                //  by choosing an unlikely separator character
                name = st.nextToken(Character.toString( (char) 1 )).trim();
                break;
            }
        }

        SOCPlayer pl = null;
        if (! parseError)
        {
            pl = debug_getPlayer(c, game, name);
            if (pl == null)
                parseError = true;
        }

        if (parseError)
        {
            srv.messageToPlayer(c, game.getName(), "### Usage: " + DEBUG_COMMANDS_HELP_DEV);
            srv.messageToPlayer(c, game.getName(), DEBUG_COMMANDS_HELP_PLAYER);
            srv.messageToPlayer(c, game.getName(), DEBUG_COMMANDS_HELP_DEV_TYPES);

            return;  // <--- early return ---
        }

        pl.getInventory().addDevCard(1, SOCInventory.NEW, cardType);

        final int pnum = pl.getPlayerNumber();
        if ((cardType != SOCDevCardConstants.KNIGHT) || (game.clientVersionLowest >= SOCDevCardConstants.VERSION_FOR_NEW_TYPES))
        {
            srv.messageToGame(game.getName(), new SOCDevCardAction(game.getName(), pnum, SOCDevCardAction.DRAW, cardType));
        } else {
            srv.messageToGameForVersions
                (game, -1, SOCDevCardConstants.VERSION_FOR_NEW_TYPES - 1,
                 new SOCDevCardAction(game.getName(), pnum, SOCDevCardAction.DRAW, SOCDevCardConstants.KNIGHT_FOR_VERS_1_X), true);
            srv.messageToGameForVersions
                (game, SOCDevCardConstants.VERSION_FOR_NEW_TYPES, Integer.MAX_VALUE,
                 new SOCDevCardAction(game.getName(), pnum, SOCDevCardAction.DRAW, SOCDevCardConstants.KNIGHT), true);
        }
        srv.messageToGameKeyedSpecial(game, true, "debug.dev.gets", pl.getName(), Integer.valueOf(cardType));
            // ""### joe gets a Road Building card."
    }

    /**
     * Given a player {@code name} or player number, find that player in the game.
     * If not found by name, or player number doesn't match expected format, sends a message to the
     * requesting user.
     *
     * @param c  Connection of requesting debug user
     * @param ga  Game to find player
     * @param name  Player name, or player position number in format "{@code #3}"
     *     numbered 0 to {@link SOCGame#maxPlayers ga.maxPlayers}-1 inclusive
     * @return  {@link SOCPlayer} with this name or number, or {@code null} if an error was sent to the user
     * @since 1.1.20
     */
    private SOCPlayer debug_getPlayer(final Connection c, final SOCGame ga, final String name)
    {
        if (name.length() == 0)
        {
            return null;  // <--- early return ---
        }

        SOCPlayer pl = null;

        if (name.startsWith("#") && (name.length() > 1) && Character.isDigit(name.charAt(1)))
        {
            String err = null;
            final int max = ga.maxPlayers - 1;
            try
            {
                final int i = Integer.parseInt(name.substring(1).trim());
                if (i > max)
                    err = "Max player number is " + Integer.toString(max);
                else if (ga.isSeatVacant(i))
                    err = "Player number " + Integer.toString(i) + " is vacant";
                else
                    pl = ga.getPlayer(i);
            }
            catch (NumberFormatException e) {
                err = "Player number format is # followed by the number (0 to "
                    + Integer.toString(max) + " inclusive)";
            }

            if (err != null)
            {
                srv.messageToPlayer(c, ga.getName(), "### " + err);

                return null;  // <--- early return ---
            }
        }

        if (pl == null)
            pl = ga.getPlayer(name);
        if (pl == null)
            srv.messageToPlayer(c, ga.getName(), "### Player name not found: " + name);

        return pl;
    }

    // javadoc inherited from GameHandler
    public void endTurnIfInactive(final SOCGame ga, final long currentTimeMillis)
    {
        final int gameState = ga.getGameState();
        final boolean isDiscardOrPickRsrc = (gameState == SOCGame.WAITING_FOR_DISCARDS)
            || (gameState == SOCGame.WAITING_FOR_PICK_GOLD_RESOURCE)
            || (gameState == SOCGame.STARTS_WAITING_FOR_PICK_GOLD_RESOURCE);

        SOCPlayer pl = ga.getPlayer(ga.getCurrentPlayerNumber());

        if (isDiscardOrPickRsrc)
        {
            // Check if we're waiting on any humans too, not on robots only

            SOCPlayer plEnd = null;  // bot the game is waiting to hear from
            for (int i = 0; i < ga.maxPlayers; ++i)
            {
                final SOCPlayer pli = ga.getPlayer(i);
                if ((! pli.getNeedToDiscard()) && (pli.getNeedToPickGoldHexResources() == 0))
                    continue;

                if (pli.isRobot())
                {
                    if (plEnd == null)
                        plEnd = pli;
                } else {
                    return;  // <--- Waiting on humans, don't end bot's turn ---
                }
            }

            if (plEnd == null)
                return;  // <--- Not waiting on any bot ---

            pl = plEnd;
        } else {
            if (! pl.isRobot())
                return;  // <--- not a robot's turn, and not isDiscardOrPickRsrc ---
        }

        if (pl.getCurrentOffer() != null)
        {
            // Robot is waiting for response to a trade offer;
            // check against that longer timeout.
            final long tradeInactiveTime
                = currentTimeMillis - (1000L * ROBOT_FORCE_ENDTURN_TRADEOFFER_SECONDS);
            if (ga.lastActionTime > tradeInactiveTime)
                return;  // <-- Waiting on humans --
        }

        new SOCForceEndTurnThread(srv, this, ga, pl).start();
    }

    /**
     * A bot is unresponsive, or a human player has left the game.
     * End this player's turn cleanly, or force-end if needed.
     *<P>
     * Can be called for a player still in the game, or for a player
     * who has left ({@link SOCGame#removePlayer(String)} has been called).
     * Can be called for a player who isn't current player; in that case
     * it takes action if the game was waiting for the player (picking random
     * resources for discard or gold-hex picks) but won't end the current turn.
     *<P>
     * If they were placing an initial road, also cancels that road's
     * initial settlement.
     *<P>
     * <b>Locks:</b> Must not have ga.takeMonitor() when calling this method.
     * May or may not have <tt>gameList.takeMonitorForGame(ga)</tt>;
     * use <tt>hasMonitorFromGameList</tt> to indicate.
     *<P>
     * Not public, but package visibility, for use by {@link SOCForceEndTurnThread} for {@link SOCGameTimeoutChecker}.
     *
     * @param ga   The game to end turn if called for current player, or to otherwise stop waiting for a player
     * @param plNumber  player.getNumber; may or may not be current player
     * @param plName    player.getName
     * @param plConn    player's client connection
     * @param hasMonitorFromGameList  if false, have not yet called
     *          {@link SOCGameList#takeMonitorForGame(String) gameList.takeMonitorForGame(ga)};
     *          if false, this method will take this monitor at its start,
     *          and release it before returning.
     * @return true if the turn was ended and game is still active;
     *          false if we find that all players have left and
     *          the gamestate has been changed here to {@link SOCGame#OVER OVER}.
     */
    boolean endGameTurnOrForce
        (SOCGame ga, final int plNumber, final String plName, Connection plConn,
         final boolean hasMonitorFromGameList)
    {
        boolean gameStillActive = true;

        final String gaName = ga.getName();
        if (! hasMonitorFromGameList)
        {
            srv.gameList.takeMonitorForGame(gaName);
        }
        final int cpn = ga.getCurrentPlayerNumber();
        final int gameState = ga.getGameState();

        /**
         * Is a board-reset vote is in progress?
         * If they're still a sitting player, to keep the game
         * moving, fabricate their response: vote No.
         */
        boolean gameVotingActiveDuringStart = false;

        if (ga.getResetVoteActive())
        {
            if (gameState <= SOCGame.STARTS_WAITING_FOR_PICK_GOLD_RESOURCE)
                gameVotingActiveDuringStart = true;

            if ((! ga.isSeatVacant(plNumber))
                && (ga.getResetPlayerVote(plNumber) == SOCGame.VOTE_NONE))
            {
                srv.gameList.releaseMonitorForGame(gaName);
                ga.takeMonitor();
                srv.resetBoardVoteNotifyOne(ga, plNumber, plName, false);
                ga.releaseMonitor();
                srv.gameList.takeMonitorForGame(gaName);
            }
        }

        /**
         * Now end their turn, or handle any needed responses if not current player.
         * Don't call forceEndGameTurn()/ga.forceEndTurn() unless we need to.
         */
        if (plNumber == cpn)
        {
            /**
             * End their turn just to keep the game limping along.
             * To prevent deadlock, we must release gamelist's monitor for
             * this game before calling endGameTurn.
             */

            if ((gameState == SOCGame.START1B) || (gameState == SOCGame.START2B) || (gameState == SOCGame.START3B))
            {
                /**
                 * Leaving during initial road placement.
                 * Cancel the settlement they just placed,
                 * and send that cancel to the other players.
                 * Don't change gameState yet.
                 * Note that their most recent init settlement is removed here,
                 * but not earlier settlement(s). (That would impact the robots much more.)
                 */
                SOCPlayer pl = ga.getPlayer(plNumber);
                SOCSettlement pp = new SOCSettlement(pl, pl.getLastSettlementCoord(), null);
                ga.undoPutInitSettlement(pp);
                ga.setGameState(gameState);  // state was changed by undoPutInitSettlement
                srv.messageToGameWithMon(gaName, new SOCCancelBuildRequest(gaName, SOCSettlement.SETTLEMENT));
            }

            if (ga.canEndTurn(plNumber))
            {
                srv.gameList.releaseMonitorForGame(gaName);
                ga.takeMonitor();
                endGameTurn(ga, null, true);
                ga.releaseMonitor();
                srv.gameList.takeMonitorForGame(gaName);
            } else {
                /**
                 * Cannot easily end turn.
                 * Must back out something in progress.
                 * May or may not end turn; see javadocs
                 * of forceEndGameTurn and game.forceEndTurn.
                 * All start phases are covered here (START1A..START2B)
                 * because canEndTurn returns false in those gameStates.
                 */
                srv.gameList.releaseMonitorForGame(gaName);
                ga.takeMonitor();
                if (gameVotingActiveDuringStart)
                {
                    /**
                     * If anyone has requested a board-reset vote during
                     * game-start phases, we have to tell clients to cancel
                     * the vote request, because {@link soc.message.SOCTurn}
                     * isn't always sent during start phases.  (Voting must
                     * end when the turn ends.)
                     */
                    srv.messageToGame(gaName, new SOCResetBoardReject(gaName));
                    ga.resetVoteClear();
                }

                /**
                 * Force turn to end
                 */
                gameStillActive = forceEndGameTurn(ga, plName);
                ga.releaseMonitor();
                if (gameStillActive)
                {
                    srv.gameList.takeMonitorForGame(gaName);
                }
            }
        }
        else
        {
            /**
             * Check if game is waiting for input from the player who
             * is leaving, but who isn't current player.
             * To keep the game moving, fabricate their response.
             * - Board-reset voting: Handled above.
             * - Waiting for discard: Handle here.
             * - Waiting for gold-hex pick: Handle here.
             */
            if (   ((gameState == SOCGame.WAITING_FOR_DISCARDS) && ga.getPlayer(plNumber).getNeedToDiscard())
                || (  ((gameState == SOCGame.WAITING_FOR_PICK_GOLD_RESOURCE)
                       || (gameState == SOCGame.STARTS_WAITING_FOR_PICK_GOLD_RESOURCE))
                    && (ga.getPlayer(plNumber).getNeedToPickGoldHexResources() > 0)  ))
            {
                /**
                 * For discard, tell the discarding player's client that they discarded the resources,
                 * tell everyone else that the player discarded unknown resources.
                 * For gold pick, announce the picked resources.
                 */
                srv.gameList.releaseMonitorForGame(gaName);
                System.err.println("L5789: Waiting too long for bot discard or gain: game="
                    + ga.getName() + ", pn=" + plNumber + "  " + plName);
                ga.takeMonitor();
                forceGamePlayerDiscardOrGain(ga, cpn, plConn, plName, plNumber);
                sendGameState(ga, false);  // WAITING_FOR_DISCARDS or MOVING_ROBBER for discard;
                    // PLAY1 or WAITING_FOR_PICK_GOLD_RESOURCE for gain
                ga.releaseMonitor();
                srv.gameList.takeMonitorForGame(gaName);
            }

        }  // current player?

        if (! hasMonitorFromGameList)
        {
            srv.gameList.releaseMonitorForGame(gaName);
        }

        return gameStillActive;
    }

    /**
     * Force this player (not current player) to discard, or gain random resources from a gold hex,
     * and report resources to all players. Does not send gameState, which may have changed when
     * this method called {@link SOCGame#playerDiscardOrGainRandom(int, boolean)}.
     *<P>
     * Discards if {@link SOCGame#getGameState() cg.getGameState()} == {@link SOCGame#WAITING_FOR_DISCARDS},
     * otherwise picks enough random resources for {@link SOCPlayer#getNeedToPickGoldHexResources()}.
     *<P>
     * Assumes, as {@link #endGameTurn(SOCGame, SOCPlayer, boolean)} does:
     * <UL>
     * <LI> ga.takeMonitor already called (not the same as {@link SOCGameList#takeMonitorForGame(String)})
     * <LI> gamelist.takeMonitorForGame is NOT called, we do NOT have that monitor
     * </UL>
     *
     * @param cg  Game object
     * @param cpn Game's current player number
     * @param c   Connection of discarding/gaining player
     * @param plName Discarding/gaining player {@code pn}'s name, for GameTextMsg
     * @param pn  Player number who must discard/gain resources
     * @throws IllegalStateException if {@code pn} is current player, or if incorrect game state or incorrect
     *     player status; see {@link SOCGame#playerDiscardOrGainRandom(int, boolean)} for details
     */
    private final void forceGamePlayerDiscardOrGain
        (final SOCGame cg, final int cpn, final Connection c, final String plName, final int pn)
        throws IllegalStateException
    {
        final boolean isDiscard = (cg.getGameState() == SOCGame.WAITING_FOR_DISCARDS);

        final SOCResourceSet rset = cg.playerDiscardOrGainRandom(pn, isDiscard);

        // Report resources lost or gained; see also forceEndGameTurn for same reporting code.

        final String gaName = cg.getName();
        final int totalRes = rset.getTotal();
        if (isDiscard)
        {
            if ((c != null) && c.isConnected())
                reportRsrcGainLoss(gaName, rset, true, true, pn, -1, null, c);

            srv.messageToGameExcept
                (gaName, c, new SOCPlayerElement
                    (gaName, pn, SOCPlayerElement.LOSE, SOCPlayerElement.UNKNOWN, totalRes, true),
                 true);
            srv.messageToGameKeyed(cg, true, "action.discarded", plName, totalRes);  // "{0} discarded {1} resources."

            System.err.println("Forced discard: " + totalRes + " from " + plName + " in game " + gaName);
        } else {
            // Send SOCPlayerElement messages, "gains" text
            reportRsrcGainGold(cg, cg.getPlayer(pn), pn, rset, true, false);

            System.err.println("Forced gold picks: " + totalRes + " to " + plName + " in game " + gaName);
        }
    }

    /**
     * Listener callback for scenario events on the large sea board which affect the game or board,
     * not a specific player. For example, a hex might be revealed from fog.
     *<P>
     * <em>Threads:</em> The game's treater thread handles incoming client messages and calls
     * game methods that change state. Those same game methods will trigger the scenario events;
     * so, the treater thread will also run this <tt>gameEvent</tt> callback.
     *
     * @param ga  Game
     * @param evt  Event code
     * @param detail  Game piece, coordinate, or other data about the event, or null, depending on <tt>evt</tt>
     * @see #playerEvent(SOCGame, SOCPlayer, SOCScenarioPlayerEvent, boolean, Object)
     * @since 2.0.00
     */
    public void gameEvent(final SOCGame ga, final SOCScenarioGameEvent evt, final Object detail)
    {
        switch (evt)
        {
        case SGE_FOG_HEX_REVEALED:
            {
                final SOCBoard board = ga.getBoard();
                final int hexCoord = ((Integer) detail).intValue(),
                          hexType  = board.getHexTypeFromCoord(hexCoord),
                          diceNum  = board.getNumberOnHexFromCoord(hexCoord);
                final String gaName = ga.getName();

                srv.messageToGame
                    (gaName, new SOCRevealFogHex(gaName, hexCoord, hexType, diceNum));

                final int cpn = ga.getCurrentPlayerNumber();
                if (cpn != -1)
                {
                    final int res = board.getHexTypeFromNumber(hexCoord);
                    if ((res >= Data.ResourceType.CLAY_VALUE) && (res <= Data.ResourceType.WOOD_VALUE))
                    {
                        ga.pendingMessagesOut.add
                            (new SOCPlayerElement(gaName, cpn, SOCPlayerElement.GAIN, res, 1, true));
                        ga.pendingMessagesOut.add
                            (new UnlocalizedString
                                (true, "event.fog.reveal",  // "{0} gets 1 {1,rsrcs} by revealing the fog hex."
                                 ga.getPlayer(cpn).getName(), Integer.valueOf(1), Integer.valueOf(res)));
                    }
                }
            }
            break;

        case SGE_CLVI_WIN_VILLAGE_CLOTH_EMPTY:
            {
                srv.messageToGameKeyed(ga, true, "event.sc_clvi.game.ending.villages");
                    // "Game is ending: Less than half the villages have cloth remaining."
                srv.messageToGameKeyed(ga, true, "event.won.special.cond", ((SOCPlayer) detail).getName());
                    // "{0} has won due to this special win condition."
            }
            break;

        case SGE_PIRI_LAST_FORTRESS_FLEET_DEFEATED:
            {
                final String gaName = ga.getName();
                srv.messageToGameKeyedSpecial(ga, true, "event.sc_piri.fleet.defeated");
                    // "All pirate fortresses have been recaptured, the pirate fleet is defeated."
                srv.messageToGame(gaName, new SOCMoveRobber(gaName, ga.getCurrentPlayerNumber(), 0));
            }
            break;

        default:
            // Some game events, such as SGE_STARTPLAY_BOARD_SPECIAL_NODES_EMPTIED, are ignored at the server.
            // Default case does nothing, prevents a compiler warning.
        }
    }

    /**
     * Listener callback for per-player scenario events on the large sea board.
     * For example, there might be an SVP awarded for settlements.
     * Server sends messages to the game to announce it (PLAYERELEMENT,
     * {@link #updatePlayerSVPPendingMessage(SOCGame, SOCPlayer, int, String)}, etc).
     *<P>
     * <em>Threads:</em> The game's treater thread handles incoming client messages and calls
     * game methods that change state. Those same game methods will trigger the scenario events;
     * so, the treater thread will also run this <tt>playerEvent</tt> callback.
     *
     * @param ga  Game
     * @param pl  Player
     * @param evt  Event code
     * @see #gameEvent(SOCGame, SOCScenarioGameEvent, Object)
     * @param flagsChanged  True if this event changed {@link SOCPlayer#getScenarioPlayerEvents()},
     *             {@link SOCPlayer#getSpecialVP()}, or another flag documented for <tt>evt</tt> in
     *             {@link SOCScenarioPlayerEvent}
     * @param obj  Object related to the event, or null; documented for <tt>evt</tt> in {@link SOCScenarioPlayerEvent}.
     *             Example: The {@link SOCVillage} for {@link SOCScenarioPlayerEvent#CLOTH_TRADE_ESTABLISHED_VILLAGE}.
     * @since 2.0.00
     */
    public void playerEvent(final SOCGame ga, final SOCPlayer pl, final SOCScenarioPlayerEvent evt,
        final boolean flagsChanged, final Object obj)
    {
        // Note: Some SOCGameHandler code assumes that player events are fired only during
        // SOCGameMessageHandler.handlePUTPIECE and handleMOVEPIECEREQUEST.
        // Most handle* methods don't check pendingMessagesOut before sending game state.
        // If a new player event breaks this assumption, adjust SOCGameHandler.playerEvent(...)
        // and related code; search where SOCGame.pendingMessagesOut is used.

        final String gaName = ga.getName(),
                     plName = pl.getName();
        final int pn = pl.getPlayerNumber();

        boolean sendSVP = true;
        boolean sendPlayerEventsBitmask = true;

        switch (evt)
        {
        case SVP_SETTLED_ANY_NEW_LANDAREA:
            {
                final String newSettleEventStr =
                    (playerEvent_newSettlementIsByShip(ga, (SOCSettlement) obj))
                    ? "event.svp.sc_sany.island"  // "growing past the main island"
                    : "event.svp.sc_sany.area";   // "growing to a new area"
                updatePlayerSVPPendingMessage(ga, pl, 1, newSettleEventStr);
            }
            break;

        case SVP_SETTLED_EACH_NEW_LANDAREA:
            {
                final String newSettleEventStr =
                    (playerEvent_newSettlementIsByShip(ga, (SOCSettlement) obj))
                    ? "event.svp.sc_seac.island"  // "settling a new island"
                    : "event.svp.sc_seac.area";   // "settling a new area"
                updatePlayerSVPPendingMessage(ga, pl, 2, newSettleEventStr);
                sendPlayerEventsBitmask = false;
                final int las = pl.getScenarioSVPLandAreas();
                if (las != 0)
                    ga.pendingMessagesOut.add(new SOCPlayerElement
                        (gaName, pn, SOCPlayerElement.SET,
                         SOCPlayerElement.SCENARIO_SVP_LANDAREAS_BITMASK, las));
            }
            break;

        case CLOTH_TRADE_ESTABLISHED_VILLAGE:
            {
                sendSVP = false;
                if (! flagsChanged)
                    sendPlayerEventsBitmask = false;
                ga.pendingMessagesOut.add(new UnlocalizedString
                    ("event.sc_clvi.established", plName));  // "{0} established a trade route with a village."
                if (flagsChanged)
                    srv.messageToPlayerPendingKeyed(pl, gaName, "event.sc_clvi.not.prevented.pirate");
                        // "You are no longer prevented from moving the pirate ship."

                // Player gets 1 cloth for establishing trade
                SOCVillage vi = (SOCVillage) obj;
                srv.messageToGame(gaName, new SOCPieceValue(gaName, vi.getCoordinates(), vi.getCloth(), 0));
                srv.messageToGame(gaName, new SOCPlayerElement
                    (gaName, pn, SOCPlayerElement.SET, SOCPlayerElement.SCENARIO_CLOTH_COUNT, pl.getCloth()));
            }
            break;

        case DEV_CARD_REACHED_SPECIAL_EDGE:
            {
                sendPlayerEventsBitmask = false;
                sendSVP = false;
                IntPair edge_cardType = (IntPair) obj;
                Connection c = srv.getConnection(plName);
                ga.pendingMessagesOut.add(new UnlocalizedString
                    ("action.built.sc_ftri.dev", plName));  // "{0} gets a Development Card as a gift from the Lost Tribe."
                srv.messageToPlayer(c, new SOCDevCardAction(gaName, pn, SOCDevCardAction.DRAW, edge_cardType.getB()));
                srv.messageToGameExcept(gaName, c, new SOCDevCardAction(gaName, pn, SOCDevCardAction.DRAW, SOCDevCardConstants.UNKNOWN), true);
                srv.messageToGame(gaName, new SOCSimpleAction
                    (gaName, -1, SOCSimpleAction.BOARD_EDGE_SET_SPECIAL, edge_cardType.getA(), 0));
            }
            break;

        case SVP_REACHED_SPECIAL_EDGE:
            {
                updatePlayerSVPPendingMessage(ga, pl, 1, "event.svp.sc_ftri.gift");  // "a gift from the Lost Tribe"
                sendPlayerEventsBitmask = false;
                srv.messageToGame(gaName, new SOCSimpleAction
                    (gaName, -1, SOCSimpleAction.BOARD_EDGE_SET_SPECIAL, ((Integer) obj).intValue(), 0));
            }
            break;

        case REMOVED_TRADE_PORT:
            {
                sendPlayerEventsBitmask = false;
                sendSVP = false;
                IntPair edge_portType = (IntPair) obj;
                final int edge = edge_portType.getA(),
                          portType = edge_portType.getB();
                if ((edge & 0xFF) <= ga.getBoard().getBoardWidth())
                    // announce removal from board, unless (for debugging)
                    // this port wasn't really on the board at clients
                    srv.messageToGame(gaName, new SOCSimpleAction
                        (gaName, pn, SOCSimpleAction.TRADE_PORT_REMOVED, edge, portType));
                if (ga.getGameState() == SOCGame.PLACING_INV_ITEM)
                {
                    // Removal happens during ship piece placement, which is followed at server with sendGameState.
                    // When sendGameState gives the new state, client will prompt current player to place now.
                    // We just need to send the client PLACING_EXTRA, for the port type and not-cancelable flag.
                    Connection c = srv.getConnection(plName);
                    srv.messageToPlayer(c, new SOCInventoryItemAction
                        (gaName, pn, SOCInventoryItemAction.PLACING_EXTRA, -portType, false, false, false));
                } else {
                    // port was added to player's inventory;
                    // if this message changes, also update SOCGameHandler.processDebugCommand_scenario
                    srv.messageToGame(gaName, new SOCInventoryItemAction
                        (gaName, pn, SOCInventoryItemAction.ADD_PLAYABLE, -portType, false, false, true));
                }
            }
            break;

        default:
            break;  // Suppress warning; not all enum values need a handler here
        }

        if (sendSVP)
            ga.pendingMessagesOut.add(new SOCPlayerElement
                (gaName, pn, SOCPlayerElement.SET,
                 SOCPlayerElement.SCENARIO_SVP, pl.getSpecialVP()));

        if (sendPlayerEventsBitmask)
            ga.pendingMessagesOut.add(new SOCPlayerElement
                (gaName, pn, SOCPlayerElement.SET,
                 SOCPlayerElement.SCENARIO_PLAYEREVENTS_BITMASK, pl.getScenarioPlayerEvents()));
    }

    /**
     * For Special VP player events, check if a new settlement was apparently reached by land or sea.
     * Most new LandAreas are on other islands, but a few (SC_TTD) are on the main island.
     * @param ga  Game with this new settlement
     * @param se  Newly placed settlement to check, passed to
     *     {@link #playerEvent(SOCGame, SOCPlayer, SOCScenarioPlayerEvent, boolean, Object)}
     * @return  Does the new settlement have more adjacent ships than roads?
     * @since 2.0.00
     */
    private final boolean playerEvent_newSettlementIsByShip(final SOCGame ga, final SOCSettlement se)
    {
        if (se == null)
            return true;  // shouldn't happen, but fail gracefully; most new areas are on new islands

        final SOCBoard board = ga.getBoard();
        Vector<Integer> seEdges = board.getAdjacentEdgesToNode(se.getCoordinates());

        int shipCount = 0, roadCount = 0;
        for (int edge : seEdges)
        {
            SOCRoad pp = board.roadAtEdge(edge);
            if (pp == null)
                continue;

            if (pp.isRoadNotShip())
                ++roadCount;
            else
                ++shipCount;
        }

        return (shipCount > roadCount);
    }

    /**
     * A player has been awarded Special Victory Points (SVP), so send
     * a {@link SOCSVPTextMessage} to the game about the SVP description,
     * and also call {@link SOCPlayer#addSpecialVPInfo(int, String)}.
     * Should be called before {@link SOCPlayerElement}({@link SOCPlayerElement#SCENARIO_SVP SCENARIO_SVP}),
     * not after.
     *<P>
     * Adds the message to {@link SOCGame#pendingMessagesOut}; note that
     * right now, that field is checked only in
     * {@link SOCGameMessageHandler#handlePUTPIECE(SOCGame, Connection, SOCPutPiece)}
     * and {@link SOCGameMessageHandler#handleMOVEPIECEREQUEST(SOCGame, Connection, SOCMovePieceRequest)},
     * because no other method currently awards SVP.
     * @param ga  Game
     * @param pl  Player
     * @param svp  Number of SVP
     * @param descKey  String key for description of the player's action that led to SVP
     * @since 2.0.00
     * @see #sendGamePendingMessages(SOCGame, boolean)
     */
    private static void updatePlayerSVPPendingMessage(SOCGame ga, SOCPlayer pl, final int svp, final String descKey)
    {
        pl.addSpecialVPInfo(svp, descKey);
        final String gaName = ga.getName();
        ga.pendingMessagesOut.add(new SOCSVPTextMessage(gaName, pl.getPlayerNumber(), svp, descKey));
    }

    /**
     * Sends the contents of this game's {@link SOCGame#pendingMessagesOut}, then empties that list.
     * To avoid unnecessary work here, check if the list is empty before calling this method.
     *<P>
     * <B>I18N:</B> Checks {@code pendingMessagesOut} for {@link SOCKeyedMessage}s and handles them accordingly.
     * Currently this is the only method that checks for those, because other places send text messages
     * immediately instead of queueing them and localizing/sending later.
     * Also checks for {@link UnlocalizedString}s, to be localized and sent with
     * {@link SOCServer#messageToGameKeyed(SOCGame, boolean, String, Object...)}
     * or {@link SOCServer#messageToGameKeyedSpecial(SOCGame, boolean, String, Object...)}.
     *<P>
     * <B>Locks:</B> If {@code takeMon} is true, takes and releases
     * {@link SOCGameList#takeMonitorForGame(String) gameList.takeMonitorForGame(gameName)}.
     * Otherwise call {@link SOCGameList#takeMonitorForGame(String) gameList.takeMonitorForGame(gameName)}
     * before calling this method.
     * @param ga  game with pending messages
     * @param takeMon Should this method take and release game's monitor via
     *     {@link SOCGameList#takeMonitorForGame(String) gameList.takeMonitorForGame(gameName)}?
     *     True unless caller already holds that monitor.
     * @see #updatePlayerSVPPendingMessage(SOCGame, SOCPlayer, int, String)
     * @since 2.0.00
     */
    void sendGamePendingMessages(SOCGame ga, final boolean takeMon)
    {
        final String gaName = ga.getName();

        if (takeMon)
            srv.gameList.takeMonitorForGame(gaName);

        for (final Object msg : ga.pendingMessagesOut)
        {
            if (msg instanceof SOCKeyedMessage)
                srv.messageToGameKeyedType(ga, (SOCKeyedMessage) msg, false);
            else if (msg instanceof SOCMessage)
                srv.messageToGameWithMon(gaName, (SOCMessage) msg);
            else if (msg instanceof UnlocalizedString)
            {
                final UnlocalizedString us = (UnlocalizedString) msg;
                if (us.isSpecial)
                    srv.messageToGameKeyedSpecial(ga, false, us.key, us.params);
                else
                    srv.messageToGameKeyed(ga, false, us.key, us.params);
            }
            // else: ignore
        }
        ga.pendingMessagesOut.clear();

        for (SOCPlayer p : ga.getPlayers())
        {
            final List<Object> pq = p.pendingMessagesOut;
            final int L = pq.size();
            if (L >= 0)
            {
                final Connection c = srv.getConnection(p.getName());
                if (c != null)
                    for (int i = 0; i < L; ++i)
                        c.put(((SOCMessage) pq.get(i)));

                pq.clear();
            }
        }

        if (takeMon)
            srv.gameList.releaseMonitorForGame(gaName);
    }

}<|MERGE_RESOLUTION|>--- conflicted
+++ resolved
@@ -1223,17 +1223,6 @@
             /**
              * send resources, knight cards played, number of playing pieces in hand
              */
-<<<<<<< HEAD
-            c.put(new SOCPlayerElement(gameName, i, SOCPlayerElement.SET, SOCPlayerElement.ROADS, pl.getNumPieces(SOCPlayingPiece.ROAD)));
-            c.put(new SOCPlayerElement(gameName, i, SOCPlayerElement.SET, SOCPlayerElement.SETTLEMENTS, pl.getNumPieces(SOCPlayingPiece.SETTLEMENT)));
-            c.put(new SOCPlayerElement(gameName, i, SOCPlayerElement.SET, SOCPlayerElement.CITIES, pl.getNumPieces(SOCPlayingPiece.CITY)));
-            if (gameData.hasSeaBoard)
-                c.put(new SOCPlayerElement(gameName, i, SOCPlayerElement.SET, SOCPlayerElement.SHIPS, pl.getNumPieces(SOCPlayingPiece.SHIP)));
-
-            c.put(new SOCPlayerElement(gameName, i, SOCPlayerElement.SET, SOCPlayerElement.UNKNOWN, pl.getResources().getTotal()));
-
-            c.put(new SOCPlayerElement(gameName, i, SOCPlayerElement.SET, SOCPlayerElement.NUMKNIGHTS, pl.getNumKnights()));
-=======
             final int[] counts = new int[(gameData.hasSeaBoard) ? 6 : 5];
             counts[0] = pl.getResources().getTotal();  // will send with SOCPlayerElement.UNKNOWN
             counts[1] = pl.getNumKnights();
@@ -1246,11 +1235,10 @@
                 c.put(new SOCPlayerElements
                     (gameName, i, SOCPlayerElement.SET,
                      (gameData.hasSeaBoard) ? ELEM_JOINGAME_WITH_PIECETYPES_SEA : ELEM_JOINGAME_WITH_PIECETYPES_CLASSIC,
-                     counts).toCmd());
+                     counts));
             else
                 for (int j = 0; j < counts.length; ++j)
-                    c.put(SOCPlayerElement.toCmd(gameName, i, SOCPlayerElement.SET, ELEM_PIECETYPES_SEA[j], counts[j]));
->>>>>>> c507b7e9
+                    c.put(new SOCPlayerElement(gameName, i, SOCPlayerElement.SET, ELEM_PIECETYPES_SEA[j], counts[j]));
 
             final int numDevCards = pl.getInventory().getTotal();
             final int unknownType;

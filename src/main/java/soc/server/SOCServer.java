--- conflicted
+++ resolved
@@ -4292,7 +4292,7 @@
                 if (cliVers >= SOCNewGameWithOptions.VERSION_FOR_NEWGAMEWITHOPTIONS)
                     c.put(new SOCGamesWithOptions(gl, cliVers));
                 else
-                    c.put(new SOCGames(gl));
+                    c.put(new SOCGames(gl, false));
             } else {
                 // send deltas only
                 for (int i = 0; i < gl.size(); ++i)
@@ -5928,11 +5928,7 @@
                 if (robotSeatsConns[i] != null)
                 {
                     D.ebugPrintln("@@@ JOIN GAME REQUEST for " + robotSeatsConns[i].getData());
-<<<<<<< HEAD
-                    robotSeatsConns[i].put(new SOCRobotJoinGameRequest(gname, i, gopts));
-=======
-                    robotSeatsConns[i].put(SOCBotJoinGameRequest.toCmd(gname, i, gopts));
->>>>>>> 27881e14
+                    robotSeatsConns[i].put(new SOCBotJoinGameRequest(gname, i, gopts));
                 }
             }
         }

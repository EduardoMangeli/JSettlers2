--- conflicted
+++ resolved
@@ -2430,26 +2430,17 @@
 
         if (heightWidth == 0)
         {
-<<<<<<< HEAD
-            final int h, w;
-
             if (isSea)
             {
                 // No recognized scenario, so use the fallback board.
-                // For 6 players, this has an extra row of hexes.
-                h = (maxPlayers == 6) ? (BOARDHEIGHT_LARGE + 3) : BOARDHEIGHT_LARGE;
-                w = BOARDWIDTH_LARGE;
+                heightWidth = FALLBACK_BOARDSIZE[(maxPlayers == 6) ? 1 : 0];
             } else {
                 // classic 4-player or 6-player board
+                final int h, w;
                 h = (maxPlayers == 6) ? SOCBoard6p.BOARDHEIGHT_6PL : SOCBoard4p.BOARDHEIGHT_4PL;
                 w = (maxPlayers == 6) ? SOCBoard6p.BOARDWIDTH_6PL : SOCBoard4p.BOARDWIDTH_4PL;
-            }
-
-            heightWidth = (h << 8) | w;
-=======
-            // No recognized scenario, so use the fallback board.
-            heightWidth = FALLBACK_BOARDSIZE[(maxPlayers == 6) ? 1 : 0];
->>>>>>> f2fb4d85
+                heightWidth = (h << 8) | w;
+            }
         }
 
         return heightWidth;

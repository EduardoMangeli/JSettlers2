/**
 * Java Settlers - An online multiplayer version of the game Settlers of Catan
 * This file Copyright (C) 2013 Jeremy D Monin <jeremy@nand.net>
 *
 * This program is free software; you can redistribute it and/or
 * modify it under the terms of the GNU General Public License
 * as published by the Free Software Foundation; either version 3
 * of the License, or (at your option) any later version.
 *
 * This program is distributed in the hope that it will be useful,
 * but WITHOUT ANY WARRANTY; without even the implied warranty of
 * MERCHANTABILITY or FITNESS FOR A PARTICULAR PURPOSE.  See the
 * GNU General Public License for more details.
 *
 * You should have received a copy of the GNU General Public License
 * along with this program.  If not, see <http://www.gnu.org/licenses/>.
 *
 * The maintainer of this program can be reached at jsettlers@nand.net
 **/
package soc.message;

import java.util.StringTokenizer;

import soc.game.SOCPlayingPiece;
import soc.proto.GameMessage;
import soc.proto.Message;

/**
 * This message from server announces a SOCShip removed from the board.
 * Ships are removed when the player makes an attack on their Pirate Fortress and fails to win.
 * Currently, no other piece types are removed in any scenario, but the message allows for other types
 * in case that changes in a later version.
 *<P>
 * Param 1: Player number owning the piece <br>
 * Param 2: Type of playing piece, such as {@link soc.game.SOCPlayingPiece#SHIP} <br>
 * Param 3: Coordinates of the piece to remove
 *<P>
 * (These parameters are in the same order as in {@link SOCPutPiece#toCmd(String, int, int, int)}.)
 *<P>
 * Introduced in v2.0.00 for the pirate islands scenario (_SC_PIRI).
 *
 * @author Jeremy D Monin &lt;jeremy@nand.net&gt;
 * @since 2.0.00
 */
public class SOCRemovePiece extends SOCMessageTemplate3i
{
    private static final long serialVersionUID = 2000L;

    /**
     * Create a SOCRemovePiece message.
     *
     * @param ga  the name of the game
     * @param pn  player number owning the piece
     * @param ptype  type of playing piece, such as {@link soc.game.SOCPlayingPiece#SHIP}
     * @param co  coordinates of the piece to remove; must be >= 0
     */
    public SOCRemovePiece(final String ga, final int pn, final int ptype, final int co)
        throws IllegalArgumentException
    {
        super(REMOVEPIECE, ga, pn, ptype, co);

        if (co < 0)
            throw new IllegalArgumentException("coord < 0");
    }

    /**
     * Create a SOCRemovePiece message for this piece.
     * @param ga  the name of the game
     * @param pp  the playing piece to remove; {@link SOCPlayingPiece#getCoordinates() pp.getCoordinates()} must be >= 0
     */
    public SOCRemovePiece(final String ga, final SOCPlayingPiece pp)
        throws IllegalArgumentException
    {
        this(ga, pp.getPlayerNumber(), pp.getType(), pp.getCoordinates());
    }

    /**
<<<<<<< HEAD
=======
     * REMOVEPIECE sep game sep2 pn sep2 ptype sep2 co
     *
     * @param ga  the name of the game
     * @param pn  player number owning the piece
     * @param ptype  type of playing piece, such as {@link soc.game.SOCPlayingPiece#SHIP}
     * @param co  coordinates of the piece to remove; must be >= 0
     * @return the command string
     */
    public static String toCmd(final String ga, final int pn, final int ptype, final int co)
        throws IllegalArgumentException
    {
        if (co < 0)
            throw new IllegalArgumentException("coord < 0");

        return SOCMessageTemplate3i.toCmd(REMOVEPIECE, ga, pn, ptype, co);
    }

    /**
>>>>>>> bc510051
     * Parse the command string into a SOCRemovePiece message.
     *
     * @param s   the String to parse; format: game sep2 pn sep2 ptype sep2 co
     * @return    a SOCRemovePiece message, or null if parsing errors
     */
    public static SOCRemovePiece parseDataStr(String s)
    {
        final String ga; // the game name
        final int pn; // player number
        final int pt; // type of piece
        final int co; // coordinates

        StringTokenizer st = new StringTokenizer(s, sep2);

        try
        {
            ga = st.nextToken();
            pn = Integer.parseInt(st.nextToken());
            pt = Integer.parseInt(st.nextToken());
            co = Integer.parseInt(st.nextToken());

            return new SOCRemovePiece(ga, pn, pt, co);
        }
        catch (Exception e)
        {
            return null;
        }
    }

    @Override
    protected Message.FromServer toProtoFromServer()
    {
        GameMessage.RemovePiece.Builder b
            = GameMessage.RemovePiece.newBuilder();
        b.setPlayerNumber(p1).setTypeValue(p2).setCoordinates(p3);
        GameMessage.GameMessageFromServer.Builder gb
            = GameMessage.GameMessageFromServer.newBuilder();
        gb.setGaName(game).setRemovePiece(b);
        return Message.FromServer.newBuilder().setGameMessage(gb).build();
    }

    /**
     * Minimum version where this message type is used.
     * REMOVEPIECE introduced in 2.0.00 for the pirate islands scenario (_SC_PIRI).
     * @return Version number, 2000 for JSettlers 2.0.00.
     */
    public int getMinimumVersion() { return 2000; }

}<|MERGE_RESOLUTION|>--- conflicted
+++ resolved
@@ -75,27 +75,6 @@
     }
 
     /**
-<<<<<<< HEAD
-=======
-     * REMOVEPIECE sep game sep2 pn sep2 ptype sep2 co
-     *
-     * @param ga  the name of the game
-     * @param pn  player number owning the piece
-     * @param ptype  type of playing piece, such as {@link soc.game.SOCPlayingPiece#SHIP}
-     * @param co  coordinates of the piece to remove; must be >= 0
-     * @return the command string
-     */
-    public static String toCmd(final String ga, final int pn, final int ptype, final int co)
-        throws IllegalArgumentException
-    {
-        if (co < 0)
-            throw new IllegalArgumentException("coord < 0");
-
-        return SOCMessageTemplate3i.toCmd(REMOVEPIECE, ga, pn, ptype, co);
-    }
-
-    /**
->>>>>>> bc510051
      * Parse the command string into a SOCRemovePiece message.
      *
      * @param s   the String to parse; format: game sep2 pn sep2 ptype sep2 co

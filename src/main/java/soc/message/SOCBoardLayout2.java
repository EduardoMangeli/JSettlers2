/**
 * Java Settlers - An online multiplayer version of the game Settlers of Catan
 * This file Copyright (C) 2009-2014,2016-2017 Jeremy D Monin <jeremy@nand.net>
 * Portions of this file Copyright (C) 2003  Robert S. Thomas
 * Portions of this file Copyright (C) 2012 Paul Bilnoski <paul@bilnoski.net>
 *
 * This program is free software; you can redistribute it and/or
 * modify it under the terms of the GNU General Public License
 * as published by the Free Software Foundation; either version 3
 * of the License, or (at your option) any later version.
 *
 * This program is distributed in the hope that it will be useful,
 * but WITHOUT ANY WARRANTY; without even the implied warranty of
 * MERCHANTABILITY or FITNESS FOR A PARTICULAR PURPOSE.  See the
 * GNU General Public License for more details.
 *
 * You should have received a copy of the GNU General Public License
 * along with this program.  If not, see <http://www.gnu.org/licenses/>.
 **/
package soc.message;

import java.util.ArrayList;
import java.util.HashMap;
import java.util.Map;
import java.util.StringTokenizer;

import soc.game.SOCBoard;
import soc.game.SOCBoardLarge;  // for javadocs
import soc.game.SOCScenario;    // for javadocs
<<<<<<< HEAD
import soc.proto.GameMessage;
import soc.proto.Message;
=======
import soc.util.DataUtils;
>>>>>>> c507b7e9


/**
 * This message contains the board's encoding version and layout information
 * in a flexible format to allow for expansions and 6-player extensions.
 * The layout is represented as a series of named "Layout Parts":
 * Integer arrays and integer parameters.  These contain the hex layout, the
 * number layout, where the robber is, and possibly the port layout.
 * This message does not contain information about where the
 * player's pieces are on the board.
 *<P>
 * <H4>Typical parts of the board layout:</H4>
 *
 * Not all layouts or {@link #getBoardEncodingFormat()}s include all these parts.
 * See the list at {@link SOCBoardLarge#getAddedLayoutPart(String)} for each part's details.
 *
 *<UL>
 *<LI> HL: The land hex layout; not sent if <tt>LH</tt> is sent. See note below on value mapping.
 *<LI> NL: The dice numbers
 *<LI> RH: The robber hex, if &gt; 0
 *<LI> PL: The ports layout
 *<LI> PH: The pirate hex, if &gt; 0
 *<LI> LH: The land hexes (v3 board encoding).<br>
 *         If grouped into "land areas", those areas are sent to the client via {@link SOCPotentialSettlements}.
 *<LI> PX: Players excluded from settling these land areas (usually none)
 *<LI> RX: Robber excluded from these land areas (usually none)
 *</UL>
 *
 *<H4>Other Layout Parts:</H4>
 * A few game scenarios in jsettlers v2.0.00 and newer may add other parts; call {@link #getAddedParts()} for them
 * at the client. See {@link SOCBoardLarge#getAddedLayoutPart(String)} for the list of <B>all Layout Parts</B>.
 *<P>
 * <H4>Board Layout Parts by board encoding version:</H4>
 *<UL>
 *<LI> v1: HL, NL, RH
 *<LI> v2: HL, NL, RH, maybe PL
 *<LI> v3: LH, maybe PL, maybe RH, maybe PH, maybe VS, never HL or NL. <BR>
 *         Sometimes (for game scenarios) one or more of: PX, RX, CE, CV, LS, PP, VE, AL, N1, N2, N3. <BR>
 *         LH is null before makeNewBoard is called.
 *</UL>
 * Unlike {@link SOCBoardLayout}, dice numbers here equal the actual rolled numbers.
 * <tt>SOCBoardLayout</tt> required a mapping/unmapping step.
 *<P>
 * For backwards compatibility, the <tt>HL</tt> values for {@link SOCBoard#WATER_HEX} and
 * {@link SOCBoard#DESERT_HEX} are changed to their pre-v2.0 values in the
 * constructor before sending over the network, and changed back at the
 * client via {@link #getIntArrayPart(String) getIntArrayPart("HL")}.
 * Value mapping is not needed for <tt>LH</tt> introduced in v2.0.00
 * for {@link SOCBoard#BOARD_ENCODING_LARGE} ("v3").
 *
 * @author Jeremy D Monin <jeremy@nand.net>
 * @see SOCBoardLayout
 * @since 1.1.08
 */
public class SOCBoardLayout2 extends SOCMessage
    implements SOCMessageForGame
{
    private static final long serialVersionUID = 2000L;

    /**
     * Known layout part keys.  To be ignored by {@link #getAddedParts()} because the client calls
     * specific {@link SOCBoardLarge} methods for each of these, instead of generically calling
     * {@link SOCBoardLarge#setAddedLayoutParts(HashMap)}.  See {@code getAddedParts()} javadoc
     * for details.
     * @since 2.0.00
     */
    private final String[] KNOWN_KEYS = { "HL", "NL", "RH", "PL", "LH", "PH", "PX", "RX", "CV" };

    /**
     * Minimum version (1.1.08) of client/server which recognize
     * and send VERSION_FOR_BOARDLAYOUT2.
     */
    public static final int VERSION_FOR_BOARDLAYOUT2 = 1108;

    /**
     * These hex land type values are remapped when sent over the network in layout part <tt>HL</tt>.
     * Compare to {@link SOCBoard#WATER_HEX}, {@link SOCBoard#DESERT_HEX}.
     * @since 2.0.00
     */
    private static final int SENTLAND_WATER = 6, SENTLAND_DESERT = 0;

    /**
     * Name of game
     */
    private final String game;

    /**
     * Board layout encoding version, from {@link SOCBoard#getBoardEncodingFormat()}.
     */
    private final int boardEncodingFormat;

    /**
     * Contents are int[] or String (which may be int).
     * Some are optional depending on game options and scenario;
     * see class javadoc, {@link #getAddedParts()}, {@link #KNOWN_KEYS},
     * {@link SOCBoardLarge#getAddedLayoutParts()},
     * and {@link soc.server.SOCBoardAtServer#setAddedLayoutPart(String, int[])}.
     */
    private Map<String, Object> layoutParts;

    /**
     * Create a SOCBoardLayout2 message; see class javadoc for parts' meanings.
     *
     * @param ga   the name of the game
     * @param bef  the board encoding format number, from {@link SOCBoard#getBoardEncodingFormat()}
     * @param parts  the parts of the layout: int[] arrays or Strings or Integers.
     *               contents are not validated here, but contents not matching their keys' documented type
     *               may cause a ClassCastException later.
     */
    public SOCBoardLayout2(String ga, int bef, Map<String, Object> parts)
    {
        messageType = BOARDLAYOUT2;
        game = ga;
        boardEncodingFormat = bef;
        layoutParts = parts;
    }

    /**
     * Create a SOCBoardLayout2 message for encoding format v1 or v2; see class javadoc for parameters' meanings.
     * ({@link SOCBoard#BOARD_ENCODING_ORIGINAL} or {@link SOCBoard#BOARD_ENCODING_6PLAYER}.)
     *
     * @param ga   the name of the game
     * @param bef  the board encoding format number, from {@link SOCBoard#getBoardEncodingFormat()}
     * @param hl   the hex layout; not mapped yet, so the constructor will map it from the
     *               {@link SOCBoard#getHexLayout()} value range
     *               to the BOARDLAYOUT2 message's value range.
     * @param nl   the number layout
     * @param pl   the port layout, or null
     * @param rh   the robber hex
     */
    public SOCBoardLayout2(final String ga, final int bef, final int[] hl, final int[] nl, final int[] pl, final int rh)
    {
        messageType = BOARDLAYOUT2;
        game = ga;
        boardEncodingFormat = bef;
        layoutParts = new HashMap<String, Object>();

        // Map the hex layout
        int[] hexLayout = new int[hl.length];
        for (int i = hl.length - 1; i >= 0; --i)
        {
            int h = hl[i];
            switch (h)
            {
            case SOCBoard.WATER_HEX:
                h = SENTLAND_WATER;   break;
            case SOCBoard.DESERT_HEX:
                h = SENTLAND_DESERT;  break;
            default:
                // leave unchanged
            }
            hexLayout[i] = h;
        }
        layoutParts.put("HL", hexLayout);

        layoutParts.put("NL", nl);
        if (pl != null)
            layoutParts.put("PL", pl);
        layoutParts.put("RH", new Integer(rh));
    }

    /**
     * Create a SOCBoardLayout2 message for encoding format v3.
     * ({@link SOCBoardLarge}, {@link SOCBoard#BOARD_ENCODING_LARGE}.)
     *
     * @param ga   the name of the game
     * @param bef  the board encoding format number, from {@link SOCBoard#getBoardEncodingFormat()}
     * @param lh   the land hex layout, or null if all water (before makeNewBoard is called)
     * @param pl   the port layout, or null
     * @param rh   the robber hex, or -1
     * @param ph   the pirate hex, or 0
     * @param px   the player exclusion land areas, or null, from {@link SOCBoardLarge#getPlayerExcludedLandAreas()}
     * @param rx   the robber exclusion land areas, or null, from {@link SOCBoardLarge#getRobberExcludedLandAreas()}
     * @param other  any other layout parts to add, or null; see {@link #getAddedParts()}.
     *             Please make sure that new keys don't conflict with ones already listed in the class javadoc.
     */
    public SOCBoardLayout2
        (final String ga, final int bef,
         final int[] lh, final int[] pl, final int rh, final int ph, final int[] px, final int[] rx,
         final Map<String, int[]> other)
    {
        messageType = BOARDLAYOUT2;
        game = ga;
        boardEncodingFormat = bef;
        layoutParts = new HashMap<String, Object>();
        if (lh != null)
            layoutParts.put("LH", lh);
        if (pl != null)
            layoutParts.put("PL", pl);
        if (rh > 0)
            layoutParts.put("RH", new Integer(rh));
        if (ph > 0)
            layoutParts.put("PH", new Integer(ph));
        if (px != null)
            layoutParts.put("PX", px);
        if (rx != null)
            layoutParts.put("RX", rx);

        if (other != null)
            layoutParts.putAll(other);
    }

    /**
     * Game name
     * @return the name of the game
     */
    public String getGame()
    {
        return game;
    }

    /**
     * Game's board {@link SOCBoard#getBoardEncodingFormat()} version
     * @return the encoding format version
     */
    public int getBoardEncodingFormat()
    {
        return boardEncodingFormat;
    }

    /**
     * Get a layout part of type int[].
     *<P>
     * As a special case, when <tt>pkey</tt> is <tt>"HL"</tt>, desert and water hexes
     * will be mapped from the sent values to the SOCBoard values before returning the array.
     *
     * @param pkey the part's key name
     * @return the component, or null if no part named <tt>pkey</tt>.
     */
    public int[] getIntArrayPart(String pkey)
    {
        final int[] iap = (int[]) layoutParts.get(pkey);
        if (! pkey.equals("HL"))
            return iap;

        // Map "HL" (hex layout) from sent values to SOCBoard values
        int[] hl = new int[iap.length];
        for (int i = hl.length - 1; i >= 0; --i)
        {
            int h = iap[i];
            switch (h)
            {
            case SENTLAND_WATER:
                h = SOCBoard.WATER_HEX;   break;
            case SENTLAND_DESERT:
                h = SOCBoard.DESERT_HEX;  break;
            default:
                // leave unchanged
            }
            hl[i] = h;
        }
        return hl;
    }

    /**
     * Get a layout part of type int
     * @param pkey the part's key name
     * @return the part's value, or 0 if no part named <tt>pkey</tt>, or if it's not integer.
     */
    public int getIntPart(String pkey)
    {
        String sobj = (String) layoutParts.get(pkey);
        if (sobj == null)
            return 0;
        try
        {
            return Integer.parseInt(sobj);
        }
        catch (NumberFormatException e)
        {
            return 0;
        }
    }

    /**
     * Get a layout part of type String
     * @param pkey the part's key name
     * @return the part's value, or null if no part named <tt>pkey</tt>.
     */
    public String getStringPart(String pkey)
    {
        return (String) layoutParts.get(pkey);
    }

    /**
     * Get all the generic Added Layout Parts, which won't each need special method calls to
     * add them to a {@link SOCBoardLarge}.
     *<P>
     * Some game scenarios may add other layout part keys and int[] values.
     * For example, scenario {@link SOCScenario#K_SC_PIRI SC_PIRI} adds
     * <tt>"PP" = { 0x..., 0x... }</tt> for the fixed Pirate Path.
     * This is a generic mechanism for adding to layout information
     * without continually changing {@code SOCBoardLayout2} or {@link SOCBoardLarge}.
     *<P>
     * The returned keys of those parts will be none of the ones in the "typical parts of the board layout"
     * listed in this class javadoc, unlike {@link SOCBoardLarge#getAddedLayoutParts()} which includes any key
     * added by the options or scenario.  The difference is that the client calls
     * {@link SOCBoardLarge#setAddedLayoutParts(HashMap)} once for all the parts returned here.  For the other keys
     * listed in the class javadoc, such as {@code "CV"}, the client instead calls part-specific methods such as
     * {@link SOCBoardLarge#setVillageAndClothLayout(int[])} to set up the board when the server sends its layout.
     * @return  Other added parts' keys and values, or null if none
     * @since 2.0.00
     */
    public HashMap<String, int[]> getAddedParts()
    {
        HashMap<String, int[]> added = null;

        for (String key : layoutParts.keySet())
        {
            boolean known = false;
            for (String knk : KNOWN_KEYS)
            {
                if (key.equals(knk))
                {
                    known = true;
                    break;
                }
            }

            if (! known)
            {
                if (added == null)
                    added = new HashMap<String, int[]>();
                added.put(key, (int[]) layoutParts.get(key));
            }
        }

        return added;
    }

    /**
     * Formatted string to send this BOARDLAYOUT2 over the network.
     * BOARDLAYOUT2 sep game sep2 encoding <em>{item}</em>
     *<P>
     * Each <em>item</em>'s format is either:
     *<UL>
     *<LI>sep2 name sep2 value
     *<LI>sep2 name sep2 '['length sep2 value sep2 value ...
     *</UL>
     *
     * @return the command string
     */
    @Override
    public String toCmd()
    {
        return toCmd(game, boardEncodingFormat, layoutParts);
    }

    /**
     * Formatted string to send this BOARDLAYOUT2 over the network.
     * See {@link #toCmd()} for details.
     *
     * @return the command string
     */
    public static String toCmd(final String ga, final int bef, final Map<String, Object> parts)
    {
        StringBuffer cmd = new StringBuffer();
        cmd.append(BOARDLAYOUT2);
        cmd.append(sep);
        cmd.append(ga);
        cmd.append(sep2);
        cmd.append(bef);
        for (String okey : parts.keySet())
        {
            cmd.append(sep2);
            cmd.append(okey);
            cmd.append(sep2);
            Object ov = parts.get(okey);
            if (ov instanceof Integer)
            {
                cmd.append(Integer.toString(((Integer) ov).intValue()));
            } else if (ov instanceof int[])
            {
                int[] ovi = (int[]) ov;
                cmd.append("[");
                cmd.append(Integer.toString(ovi.length));
                for (int i = 0; i < ovi.length; ++i)
                {
                    cmd.append(sep2);
                    cmd.append(Integer.toString(ovi[i]));
                }
            } else {
                cmd.append(ov.toString());
            }
        }

        return cmd.toString();
    }

    /**
     * Parse the command string into a BoardLayout2 message
     *
     * @param s   the String to parse
     * @return    a BoardLayout2 message
     */
    public static SOCBoardLayout2 parseDataStr(String s)
    {
        String ga; // game name
        final int bef;   // board encoding format
        HashMap<String, Object> parts = new HashMap<String, Object>();
        StringTokenizer st = new StringTokenizer(s, sep2);

        try
        {
            ga = st.nextToken();
            bef = Integer.parseInt(st.nextToken());
            while (st.hasMoreTokens())
            {
                String pname = st.nextToken();
                String pvalue = st.nextToken();
                if (pvalue.startsWith("["))
                {
                    int n = Integer.parseInt(pvalue.substring(1));
                    int[] pv = new int[n];
                    for (int i = 0; i < n; ++i)
                    {
                        pv[i] = Integer.parseInt(st.nextToken());
                    }
                    parts.put(pname, pv);
                } else {
                    parts.put(pname, pvalue);
                }
            }
        }
        catch (Exception e)
        {
            return null;
        }

        return new SOCBoardLayout2(ga, bef, parts);
    }

    /**
     * Contents of this message in Protobuf format, as a OneOf field of {@link Message.FromServer}.
     * This proto message and its List<Integer> map values are expensive to build, but
     * {@link #makeProto(boolean)} will cache it after the first call.
     * @since 3.0.00
     */
    @Override
    protected Message.FromServer toProtoFromServer()
    {
        GameMessage.BoardLayout.Builder b
            = GameMessage.BoardLayout.newBuilder();
        b.setEncodingFormat(boardEncodingFormat);

        GameMessage.BoardLayout._BoardLayoutPart.Builder pb
            = GameMessage.BoardLayout._BoardLayoutPart.newBuilder();
        for (String okey : layoutParts.keySet())
        {
            Object ov = layoutParts.get(okey);
            if (ov instanceof Integer)
                pb.setIVal(((Integer) ov).intValue());
            else if (ov instanceof int[])
            {
                final int[] iarr = (int[]) ov;
                final int L = iarr.length;
                ArrayList<Integer> ilist = new ArrayList<Integer>(L);
                for (int i = 0; i < L; ++i)
                    ilist.add(Integer.valueOf(iarr[i]));

                GameMessage.BoardLayout._BoardLayoutPart.IntArray.Builder ib
                    = GameMessage.BoardLayout._BoardLayoutPart.IntArray.newBuilder();
                ib.addAllArr(ilist);
                pb.setIArr(ib);
            }
            else if (ov instanceof String)
                pb.setSVal((String) ov);
            else
                pb.setSVal(ov.toString());

            b.putParts(okey, pb.build());
        }

        GameMessage.GameMessageFromServer.Builder gb
            = GameMessage.GameMessageFromServer.newBuilder();
        gb.setGaName(game).setBoardLayout(b);
        return Message.FromServer.newBuilder().setGameMessage(gb).build();
    }

    /**
     * Render the SOCBoardLayout2 in human-readable form.
     * In version 2.0.00 and later, the land hexes and port layout (<tt>LH</tt>, <tt>PL</tt>)
     *   are in hexadecimal instead of base-10.
     * @return a human readable form of the message
     */
    @Override
    public String toString()
    {
        StringBuffer sb = new StringBuffer("SOCBoardLayout2:game=");
        sb.append(game);
        sb.append("|bef=");
        sb.append(boardEncodingFormat);
        for (String okey : layoutParts.keySet())
        {
            sb.append("|");
            sb.append(okey);
            sb.append("=");
            Object kv = layoutParts.get(okey);
            if (kv instanceof int[])
            {
                DataUtils.arrayIntoStringBuf
                    ((int[]) kv, sb, ! (okey.equals("HL") || okey.equals("NL")));
            } else {
                sb.append(kv.toString());
            }
        }
        return sb.toString();
    }

}<|MERGE_RESOLUTION|>--- conflicted
+++ resolved
@@ -27,12 +27,9 @@
 import soc.game.SOCBoard;
 import soc.game.SOCBoardLarge;  // for javadocs
 import soc.game.SOCScenario;    // for javadocs
-<<<<<<< HEAD
 import soc.proto.GameMessage;
 import soc.proto.Message;
-=======
 import soc.util.DataUtils;
->>>>>>> c507b7e9
 
 
 /**

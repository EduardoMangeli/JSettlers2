--- conflicted
+++ resolved
@@ -772,24 +772,6 @@
 
 
     /**
-<<<<<<< HEAD
-=======
-     * Shuffle the hex tiles and layout a board.
-     * This is called at server, but not at client;
-     * client instead calls methods such as {@link #setLandHexLayout(int[])}
-     * and {@link #setLegalAndPotentialSettlements(Collection, int, HashSet[])}.
-     * Call soc.server.SOCBoardAtServer.makeNewBoard instead of this stub super method.
-     * @throws UnsupportedOperationException if called at client
-     */
-    @Override
-    public void makeNewBoard(final Map<String, SOCGameOption> opts)
-        throws UnsupportedOperationException
-    {
-        throw new UnsupportedOperationException("Use SOCBoardAtServer instead");
-    }
-
-    /**
->>>>>>> 1b741479
      * Once the legal settlement/city nodes ({@link #nodesOnLand})
      * are established from land hexes, fill {@link #legalRoadEdges}.
      * Not iterative; clears all previous legal roads.

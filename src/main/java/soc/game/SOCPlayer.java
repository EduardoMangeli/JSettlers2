--- conflicted
+++ resolved
@@ -776,25 +776,10 @@
         potentialCities = new HashSet<Integer>();
         potentialShips = new HashSet<Integer>();
 
-<<<<<<< HEAD
         legalRoads = new HashSet<Integer>();
         legalSettlements = new HashSet<Integer>();
         legalShips = new HashSet<Integer>();
         potentialSettlements = new HashSet<Integer>();
-=======
-        if (! game.hasSeaBoard)
-        {
-            legalRoads = board.initPlayerLegalRoads();
-            legalSettlements = board.initPlayerLegalSettlements();
-            legalShips = new HashSet<Integer>();  // will remain empty
-            potentialSettlements = new HashSet<Integer>(legalSettlements);
-        } else {
-            legalRoads = new HashSet<Integer>();
-            legalSettlements = new HashSet<Integer>();
-            legalShips = new HashSet<Integer>();
-            potentialSettlements = new HashSet<Integer>();
-        }
->>>>>>> cda41fdb
 
         currentOffer = null;
     }
@@ -3912,12 +3897,7 @@
         clearPotentialSettlements();
         potentialSettlements.addAll(psList);
 
-<<<<<<< HEAD
-        if (setLegalsToo
-            && ((! psList.isEmpty()) || (legalLandAreaNodes != null)) )
-=======
-        if (setLegalsToo && game.hasSeaBoard)
->>>>>>> cda41fdb
+        if (setLegalsToo)
         {
             legalSettlements.clear();
             legalSettlements.addAll(psList);

--- conflicted
+++ resolved
@@ -3940,11 +3940,8 @@
         clearPotentialSettlements();
         potentialSettlements.addAll(psList);
 
-<<<<<<< HEAD
-        if (setLegalsToo)
-=======
         hasPotentialSettlesInitInFog = false;
-        if (game.hasSeaBoard && (! psList.isEmpty()) && (game.getGameState() < SOCGame.ROLL_OR_CARD))
+        if ((! psList.isEmpty()) && (game.getGameState() < SOCGame.ROLL_OR_CARD))
         {
             final SOCBoardLarge board = (SOCBoardLarge) game.getBoard();
             final HashSet<Integer> fogNodes = new HashSet<Integer>();
@@ -3956,8 +3953,7 @@
             hasPotentialSettlesInitInFog = ! fogNodes.isEmpty();
         }
 
-        if (setLegalsToo && game.hasSeaBoard)
->>>>>>> b3640f93
+        if (setLegalsToo)
         {
             legalSettlements.clear();
             legalSettlements.addAll(psList);
